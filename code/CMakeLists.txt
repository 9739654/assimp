# Open Asset Import Library (assimp)
# ----------------------------------------------------------------------
#
# Copyright (c) 2006-2019, assimp team
#
# All rights reserved.
#
# Redistribution and use of this software in source and binary forms,
# with or without modification, are permitted provided that the
# following conditions are met:
#
# * Redistributions of source code must retain the above
#   copyright notice, this list of conditions and the
#   following disclaimer.
#
# * Redistributions in binary form must reproduce the above
#   copyright notice, this list of conditions and the
#   following disclaimer in the documentation and/or other
#   materials provided with the distribution.
#
# * Neither the name of the assimp team, nor the names of its
#   contributors may be used to endorse or promote products
#   derived from this software without specific prior
#   written permission of the assimp team.
#
# THIS SOFTWARE IS PROVIDED BY THE COPYRIGHT HOLDERS AND CONTRIBUTORS
# "AS IS" AND ANY EXPRESS OR IMPLIED WARRANTIES, INCLUDING, BUT NOT
# LIMITED TO, THE IMPLIED WARRANTIES OF MERCHANTABILITY AND FITNESS FOR
# A PARTICULAR PURPOSE ARE DISCLAIMED. IN NO EVENT SHALL THE COPYRIGHT
# OWNER OR CONTRIBUTORS BE LIABLE FOR ANY DIRECT, INDIRECT, INCIDENTAL,
# SPECIAL, EXEMPLARY, OR CONSEQUENTIAL DAMAGES (INCLUDING, BUT NOT
# LIMITED TO, PROCUREMENT OF SUBSTITUTE GOODS OR SERVICES; LOSS OF USE,
# DATA, OR PROFITS; OR BUSINESS INTERRUPTION) HOWEVER CAUSED AND ON ANY
# THEORY OF LIABILITY, WHETHER IN CONTRACT, STRICT LIABILITY, OR TORT
# (INCLUDING NEGLIGENCE OR OTHERWISE) ARISING IN ANY WAY OUT OF THE USE
# OF THIS SOFTWARE, EVEN IF ADVISED OF THE POSSIBILITY OF SUCH DAMAGE.
#
#----------------------------------------------------------------------

# Listing and grouping of all the source files.
# 1) Set the file lists for each component
# 2) Create a Source Group for each component, for IDE project orginization
# 3) Add libassimp using the file lists (eliminates duplication of file names between
#    source groups and library command)
#
cmake_minimum_required( VERSION 3.0 )
SET( HEADER_PATH ../include/assimp )

if(NOT ANDROID AND ASSIMP_ANDROID_JNIIOSYSTEM)
    message(WARNING "Requesting Android JNI I/O-System in non-Android toolchain. Resetting ASSIMP_ANDROID_JNIIOSYSTEM to OFF.")
    set(ASSIMP_ANDROID_JNIIOSYSTEM OFF)
endif(NOT ANDROID AND ASSIMP_ANDROID_JNIIOSYSTEM)

SET( COMPILER_HEADERS
  ${HEADER_PATH}/Compiler/pushpack1.h
  ${HEADER_PATH}/Compiler/poppack1.h
  ${HEADER_PATH}/Compiler/pstdint.h
)
SOURCE_GROUP( Compiler FILES ${COMPILER_HEADERS})

SET( PUBLIC_HEADERS
  ${HEADER_PATH}/anim.h
  ${HEADER_PATH}/aabb.h
  ${HEADER_PATH}/ai_assert.h
  ${HEADER_PATH}/camera.h
  ${HEADER_PATH}/color4.h
  ${HEADER_PATH}/color4.inl
  ${CMAKE_CURRENT_BINARY_DIR}/../include/assimp/config.h
  ${HEADER_PATH}/defs.h
  ${HEADER_PATH}/Defines.h
  ${HEADER_PATH}/cfileio.h
  ${HEADER_PATH}/light.h
  ${HEADER_PATH}/material.h
  ${HEADER_PATH}/material.inl
  ${HEADER_PATH}/matrix3x3.h
  ${HEADER_PATH}/matrix3x3.inl
  ${HEADER_PATH}/matrix4x4.h
  ${HEADER_PATH}/matrix4x4.inl
  ${HEADER_PATH}/mesh.h
  ${HEADER_PATH}/pbrmaterial.h
  ${HEADER_PATH}/postprocess.h
  ${HEADER_PATH}/quaternion.h
  ${HEADER_PATH}/quaternion.inl
  ${HEADER_PATH}/scene.h
  ${HEADER_PATH}/metadata.h
  ${HEADER_PATH}/texture.h
  ${HEADER_PATH}/types.h
  ${HEADER_PATH}/vector2.h
  ${HEADER_PATH}/vector2.inl
  ${HEADER_PATH}/vector3.h
  ${HEADER_PATH}/vector3.inl
  ${HEADER_PATH}/version.h
  ${HEADER_PATH}/cimport.h
  ${HEADER_PATH}/importerdesc.h
  ${HEADER_PATH}/Importer.hpp
  ${HEADER_PATH}/DefaultLogger.hpp
  ${HEADER_PATH}/ProgressHandler.hpp
  ${HEADER_PATH}/IOStream.hpp
  ${HEADER_PATH}/IOSystem.hpp
  ${HEADER_PATH}/Logger.hpp
  ${HEADER_PATH}/LogStream.hpp
  ${HEADER_PATH}/NullLogger.hpp
  ${HEADER_PATH}/cexport.h
  ${HEADER_PATH}/Exporter.hpp
  ${HEADER_PATH}/DefaultIOStream.h
  ${HEADER_PATH}/DefaultIOSystem.h
  ${HEADER_PATH}/ZipArchiveIOSystem.h
  ${HEADER_PATH}/SceneCombiner.h
  ${HEADER_PATH}/fast_atof.h
  ${HEADER_PATH}/qnan.h
  ${HEADER_PATH}/BaseImporter.h
  ${HEADER_PATH}/Hash.h
  ${HEADER_PATH}/MemoryIOWrapper.h
  ${HEADER_PATH}/ParsingUtils.h
  ${HEADER_PATH}/StreamReader.h
  ${HEADER_PATH}/StreamWriter.h
  ${HEADER_PATH}/StringComparison.h
  ${HEADER_PATH}/StringUtils.h
  ${HEADER_PATH}/SGSpatialSort.h
  ${HEADER_PATH}/GenericProperty.h
  ${HEADER_PATH}/SpatialSort.h
  ${HEADER_PATH}/SkeletonMeshBuilder.h
  ${HEADER_PATH}/SmoothingGroups.h
  ${HEADER_PATH}/SmoothingGroups.inl
  ${HEADER_PATH}/StandardShapes.h
  ${HEADER_PATH}/RemoveComments.h
  ${HEADER_PATH}/Subdivision.h
  ${HEADER_PATH}/Vertex.h
  ${HEADER_PATH}/LineSplitter.h
  ${HEADER_PATH}/TinyFormatter.h
  ${HEADER_PATH}/Profiler.h
  ${HEADER_PATH}/LogAux.h
  ${HEADER_PATH}/Bitmap.h
  ${HEADER_PATH}/XMLTools.h
  ${HEADER_PATH}/IOStreamBuffer.h
  ${HEADER_PATH}/CreateAnimMesh.h
  ${HEADER_PATH}/irrXMLWrapper.h
  ${HEADER_PATH}/BlobIOSystem.h
  ${HEADER_PATH}/MathFunctions.h
  ${HEADER_PATH}/Macros.h
  ${HEADER_PATH}/Exceptional.h
  ${HEADER_PATH}/ByteSwapper.h
)

SET( Core_SRCS
  Common/Assimp.cpp
)

IF(MSVC)
  list(APPEND Core_SRCS "res/assimp.rc")
ENDIF(MSVC)

SET( Logging_SRCS
  ${HEADER_PATH}/DefaultLogger.hpp
  ${HEADER_PATH}/LogStream.hpp
  ${HEADER_PATH}/Logger.hpp
  ${HEADER_PATH}/NullLogger.hpp
  Common/Win32DebugLogStream.h
  Common/DefaultLogger.cpp
  Common/FileLogStream.h
  Common/StdOStreamLogStream.h
)
SOURCE_GROUP(Logging FILES ${Logging_SRCS})

SET( Common_SRCS
  Common/BaseImporter.cpp
  Common/BaseProcess.cpp
  Common/BaseProcess.h
  Common/Importer.h
  Common/ScenePrivate.h
  Common/PostStepRegistry.cpp
  Common/ImporterRegistry.cpp
  Common/DefaultProgressHandler.h
  Common/DefaultIOStream.cpp
  Common/DefaultIOSystem.cpp
  Common/ZipArchiveIOSystem.cpp
  Common/PolyTools.h
  Common/Importer.cpp
  Common/IFF.h
  Common/SGSpatialSort.cpp
  Common/VertexTriangleAdjacency.cpp
  Common/VertexTriangleAdjacency.h
  Common/SpatialSort.cpp
  Common/SceneCombiner.cpp
  Common/ScenePreprocessor.cpp
  Common/ScenePreprocessor.h
  Common/SkeletonMeshBuilder.cpp
  Common/SplitByBoneCountProcess.cpp
  Common/SplitByBoneCountProcess.h
  Common/StandardShapes.cpp
  Common/TargetAnimation.cpp
  Common/TargetAnimation.h
  Common/RemoveComments.cpp
  Common/Subdivision.cpp
  Common/scene.cpp
  Common/Bitmap.cpp
  Common/Version.cpp
  Common/CreateAnimMesh.cpp
  Common/simd.h
  Common/simd.cpp
)
SOURCE_GROUP(Common FILES ${Common_SRCS})

SET( CApi_SRCS
  CApi/CInterfaceIOWrapper.cpp
  CApi/CInterfaceIOWrapper.h
)
SOURCE_GROUP(CApi FILES ${CApi_SRCS})

SET( STEPParser_SRCS
  Importer/STEPParser/STEPFileReader.h
  Importer/STEPParser/STEPFileReader.cpp
  Importer/STEPParser/STEPFileEncoding.cpp
  Importer/STEPParser/STEPFileEncoding.h
)
SOURCE_GROUP(STEPParser FILES ${STEPParser_SRCS})

IF ( ASSIMP_BUILD_NONFREE_C4D_IMPORTER )
  SET( C4D_SRCS
    C4D/C4DImporter.cpp
    C4D/C4DImporter.h
  )
  SOURCE_GROUP( C4D FILES ${C4D_SRCS})
ENDIF ( ASSIMP_BUILD_NONFREE_C4D_IMPORTER )

# if this variable is set to TRUE, the user can manually disable importers by setting
# ASSIMP_BUILD_XXX_IMPORTER to FALSE for each importer
# if this variable is set to FALSE, the user can manually enable importers by setting
# ASSIMP_BUILD_XXX_IMPORTER to TRUE for each importer
OPTION(ASSIMP_BUILD_ALL_IMPORTERS_BY_DEFAULT "default value of all ASSIMP_BUILD_XXX_IMPORTER values" TRUE)

# macro to add the CMake Option ADD_ASSIMP_IMPORTER_<name> which enables compile of loader
# this way selective loaders can be compiled (reduces filesize + compile time)
MACRO(ADD_ASSIMP_IMPORTER name)
  IF (ASSIMP_BUILD_ALL_IMPORTERS_BY_DEFAULT)
    set(ASSIMP_IMPORTER_ENABLED TRUE)
    IF (DEFINED ASSIMP_BUILD_${name}_IMPORTER AND NOT ASSIMP_BUILD_${name}_IMPORTER)
      set(ASSIMP_IMPORTER_ENABLED FALSE)
    ENDIF ()
  ELSE ()
    set(ASSIMP_IMPORTER_ENABLED ${ASSIMP_BUILD_${name}_IMPORTER})
  ENDIF ()
  IF (ASSIMP_IMPORTER_ENABLED)
    LIST(APPEND ASSIMP_LOADER_SRCS ${ARGN})
    SET(ASSIMP_IMPORTERS_ENABLED "${ASSIMP_IMPORTERS_ENABLED} ${name}")
    SOURCE_GROUP(${name} FILES ${ARGN})
  ELSE()
    SET(${name}_SRC "")
    SET(ASSIMP_IMPORTERS_DISABLED "${ASSIMP_IMPORTERS_DISABLED} ${name}")
    add_definitions(-DASSIMP_BUILD_NO_${name}_IMPORTER)
  ENDIF()
ENDMACRO()

# if this variable is set to TRUE, the user can manually disable exporters by setting
# ASSIMP_BUILD_XXX_EXPORTER to FALSE for each exporter
# if this variable is set to FALSE, the user can manually enable exporters by setting
# ASSIMP_BUILD_XXX_EXPORTER to TRUE for each exporter
OPTION(ASSIMP_BUILD_ALL_EXPORTERS_BY_DEFAULT "default value of all ASSIMP_BUILD_XXX_EXPORTER values" TRUE)

# macro to add the CMake Option ADD_ASSIMP_IMPORTER_<name> which enables compile of loader
# this way selective loaders can be compiled (reduces filesize + compile time)
MACRO(ADD_ASSIMP_EXPORTER name)
  IF (ASSIMP_NO_EXPORT)
	set(ASSIMP_EXPORTER_ENABLED FALSE)
  ELSEIF (ASSIMP_BUILD_ALL_EXPORTERS_BY_DEFAULT)
    set(ASSIMP_EXPORTER_ENABLED TRUE)
    IF (DEFINED ASSIMP_BUILD_${name}_EXPORTER AND NOT ASSIMP_BUILD_${name}_EXPORTER)
      set(ASSIMP_EXPORTER_ENABLED FALSE)
    ENDIF ()
  ELSE ()
    set(ASSIMP_EXPORTER_ENABLED ${ASSIMP_BUILD_${name}_EXPORTER})
  ENDIF ()

  IF (ASSIMP_EXPORTER_ENABLED)
    SET(ASSIMP_EXPORTERS_ENABLED "${ASSIMP_EXPORTERS_ENABLED} ${name}")
	LIST(APPEND ASSIMP_EXPORTER_SRCS ${ARGN})
    SOURCE_GROUP(${name}_EXPORTER FILES ${ARGN})
  ELSE()
    SET(ASSIMP_EXPORTERS_DISABLED "${ASSIMP_EXPORTERS_DISABLED} ${name}")
    add_definitions(-DASSIMP_BUILD_NO_${name}_EXPORTER)
  ENDIF()
ENDMACRO()

SET(ASSIMP_LOADER_SRCS "")
SET(ASSIMP_IMPORTERS_ENABLED "") # list of enabled importers
SET(ASSIMP_IMPORTERS_DISABLED "") # disabled importers list (used to print)

SET(ASSIMP_EXPORTER_SRCS "")
SET(ASSIMP_EXPORTERS_ENABLED "") # list of enabled exporters
SET(ASSIMP_EXPORTERS_DISABLED "") # disabled exporters list (used to print)

ADD_ASSIMP_IMPORTER( AMF
  AMF/AMFImporter.hpp
  AMF/AMFImporter_Macro.hpp
  AMF/AMFImporter_Node.hpp
  AMF/AMFImporter.cpp
  AMF/AMFImporter_Geometry.cpp
  AMF/AMFImporter_Material.cpp
  AMF/AMFImporter_Postprocess.cpp
)

ADD_ASSIMP_IMPORTER( 3DS
  3DS/3DSConverter.cpp
  3DS/3DSHelper.h
  3DS/3DSLoader.cpp
  3DS/3DSLoader.h
)

ADD_ASSIMP_EXPORTER( 3DS
  3DS/3DSExporter.h
  3DS/3DSExporter.cpp
)

ADD_ASSIMP_IMPORTER( AC
  AC/ACLoader.cpp
  AC/ACLoader.h
)

ADD_ASSIMP_IMPORTER( ASE
  ASE/ASELoader.cpp
  ASE/ASELoader.h
  ASE/ASEParser.cpp
  ASE/ASEParser.h
)

ADD_ASSIMP_IMPORTER( ASSBIN
  Assbin/AssbinLoader.h
  Assbin/AssbinLoader.cpp
)

ADD_ASSIMP_EXPORTER( ASSBIN
  Assbin/AssbinExporter.h
  Assbin/AssbinExporter.cpp
)

ADD_ASSIMP_EXPORTER( ASSXML
  Assxml/AssxmlExporter.h
  Assxml/AssxmlExporter.cpp
)

ADD_ASSIMP_IMPORTER( B3D
  B3D/B3DImporter.cpp
  B3D/B3DImporter.h
)

ADD_ASSIMP_IMPORTER( BVH
  BVH/BVHLoader.cpp
  BVH/BVHLoader.h
)

ADD_ASSIMP_IMPORTER( COLLADA
  Collada/ColladaHelper.h
  Collada/ColladaLoader.cpp
  Collada/ColladaLoader.h
  Collada/ColladaParser.cpp
  Collada/ColladaParser.h
)

ADD_ASSIMP_EXPORTER( COLLADA
  Collada/ColladaExporter.h
  Collada/ColladaExporter.cpp
)

ADD_ASSIMP_IMPORTER( DXF
  DXF/DXFLoader.cpp
  DXF/DXFLoader.h
  DXF/DXFHelper.h
)

ADD_ASSIMP_IMPORTER( CSM
  CSM/CSMLoader.cpp
  CSM/CSMLoader.h
)

ADD_ASSIMP_IMPORTER( HMP
  HMP/HMPFileData.h
  HMP/HMPLoader.cpp
  HMP/HMPLoader.h
  HMP/HalfLifeFileData.h
)

ADD_ASSIMP_IMPORTER( IRRMESH
  Irr/IRRMeshLoader.cpp
  Irr/IRRMeshLoader.h
  Irr/IRRShared.cpp
  Irr/IRRShared.h
)

ADD_ASSIMP_IMPORTER( IRR
  Irr/IRRLoader.cpp
  Irr/IRRLoader.h
  Irr/IRRShared.cpp
  Irr/IRRShared.h
)

ADD_ASSIMP_IMPORTER( LWO
  LWO/LWOAnimation.cpp
  LWO/LWOAnimation.h
  LWO/LWOBLoader.cpp
  LWO/LWOFileData.h
  LWO/LWOLoader.cpp
  LWO/LWOLoader.h
  LWO/LWOMaterial.cpp
)

ADD_ASSIMP_IMPORTER( LWS
  LWS/LWSLoader.cpp
  LWS/LWSLoader.h
)

ADD_ASSIMP_IMPORTER( MD2
  MD2/MD2FileData.h
  MD2/MD2Loader.cpp
  MD2/MD2Loader.h
  MD2/MD2NormalTable.h
)

ADD_ASSIMP_IMPORTER( MD3
  MD3/MD3FileData.h
  MD3/MD3Loader.cpp
  MD3/MD3Loader.h
)

ADD_ASSIMP_IMPORTER( MD5
  MD5/MD5Loader.cpp
  MD5/MD5Loader.h
  MD5/MD5Parser.cpp
  MD5/MD5Parser.h
)

ADD_ASSIMP_IMPORTER( MDC
  MDC/MDCFileData.h
  MDC/MDCLoader.cpp
  MDC/MDCLoader.h
  MDC/MDCNormalTable.h
)

ADD_ASSIMP_IMPORTER( MDL
  MDL/MDLDefaultColorMap.h
  MDL/MDLFileData.h
  MDL/MDLLoader.cpp
  MDL/MDLLoader.h
  MDL/MDLMaterialLoader.cpp
)

SET( MaterialSystem_SRCS
  Material/MaterialSystem.cpp
  Material/MaterialSystem.h
)
SOURCE_GROUP( MaterialSystem FILES ${MaterialSystem_SRCS})

ADD_ASSIMP_IMPORTER( NFF
  NFF/NFFLoader.cpp
  NFF/NFFLoader.h
)

ADD_ASSIMP_IMPORTER( NDO
  NDO/NDOLoader.cpp
  NDO/NDOLoader.h
)

ADD_ASSIMP_IMPORTER( OFF
  OFF/OFFLoader.cpp
  OFF/OFFLoader.h
)

ADD_ASSIMP_IMPORTER( OBJ
  Obj/ObjFileData.h
  Obj/ObjFileImporter.cpp
  Obj/ObjFileImporter.h
  Obj/ObjFileMtlImporter.cpp
  Obj/ObjFileMtlImporter.h
  Obj/ObjFileParser.cpp
  Obj/ObjFileParser.h
  Obj/ObjTools.h
)

ADD_ASSIMP_EXPORTER( OBJ
  Obj/ObjExporter.h
  Obj/ObjExporter.cpp
)

ADD_ASSIMP_IMPORTER( OGRE
  Ogre/OgreImporter.h
  Ogre/OgreStructs.h
  Ogre/OgreParsingUtils.h
  Ogre/OgreBinarySerializer.h
  Ogre/OgreXmlSerializer.h
  Ogre/OgreImporter.cpp
  Ogre/OgreStructs.cpp
  Ogre/OgreBinarySerializer.cpp
  Ogre/OgreXmlSerializer.cpp
  Ogre/OgreMaterial.cpp
)

ADD_ASSIMP_IMPORTER( OPENGEX
  OpenGEX/OpenGEXImporter.cpp
  OpenGEX/OpenGEXImporter.h
  OpenGEX/OpenGEXStructs.h
)

ADD_ASSIMP_EXPORTER( OPENGEX
  OpenGEX/OpenGEXExporter.cpp
  OpenGEX/OpenGEXExporter.h
)

ADD_ASSIMP_IMPORTER( PLY
  Ply/PlyLoader.cpp
  Ply/PlyLoader.h
  Ply/PlyParser.cpp
  Ply/PlyParser.h
)

ADD_ASSIMP_EXPORTER( PLY
  Ply/PlyExporter.cpp
  Ply/PlyExporter.h
)

ADD_ASSIMP_IMPORTER( MS3D
  MS3D/MS3DLoader.cpp
  MS3D/MS3DLoader.h
)

ADD_ASSIMP_IMPORTER( COB
  COB/COBLoader.cpp
  COB/COBLoader.h
  COB/COBScene.h
)

ADD_ASSIMP_IMPORTER( BLEND
  Blender/BlenderLoader.cpp
  Blender/BlenderLoader.h
  Blender/BlenderDNA.cpp
  Blender/BlenderDNA.h
  Blender/BlenderDNA.inl
  Blender/BlenderScene.cpp
  Blender/BlenderScene.h
  Blender/BlenderSceneGen.h
  Blender/BlenderIntermediate.h
  Blender/BlenderModifier.h
  Blender/BlenderModifier.cpp
  Blender/BlenderBMesh.h
  Blender/BlenderBMesh.cpp
  Blender/BlenderTessellator.h
  Blender/BlenderTessellator.cpp
  Blender/BlenderCustomData.h
  Blender/BlenderCustomData.cpp
)

ADD_ASSIMP_IMPORTER( IFC
  Importer/IFC/IFCLoader.cpp
  Importer/IFC/IFCLoader.h
  Importer/IFC/IFCReaderGen1_2x3.cpp
  Importer/IFC/IFCReaderGen2_2x3.cpp
  Importer/IFC/IFCReaderGen_2x3.h
  Importer/IFC/IFCUtil.h
  Importer/IFC/IFCUtil.cpp
  Importer/IFC/IFCGeometry.cpp
  Importer/IFC/IFCMaterial.cpp
  Importer/IFC/IFCProfile.cpp
  Importer/IFC/IFCCurve.cpp
  Importer/IFC/IFCBoolean.cpp
  Importer/IFC/IFCOpenings.cpp
)

if (ASSIMP_BUILD_IFC_IMPORTER)
  if (MSVC)
    set_source_files_properties(Importer/IFC/IFCReaderGen1_2x3.cpp Importer/IFC/IFCReaderGen2_2x3.cpp PROPERTIES COMPILE_FLAGS "/bigobj")
  elseif(CMAKE_COMPILER_IS_MINGW)
    set_source_files_properties(Importer/IFC/IFCReaderGen1_2x3.cpp Importer/IFC/IFCReaderGen2_2x3.cpp PROPERTIES COMPILE_FLAGS "-O2 -Wa,-mbig-obj")
  endif()
endif (ASSIMP_BUILD_IFC_IMPORTER)

ADD_ASSIMP_IMPORTER( XGL
  XGL/XGLLoader.cpp
  XGL/XGLLoader.h
)

ADD_ASSIMP_IMPORTER( FBX
  FBX/FBXImporter.cpp
  FBX/FBXCompileConfig.h
  FBX/FBXImporter.h
  FBX/FBXParser.cpp
  FBX/FBXParser.h
  FBX/FBXTokenizer.cpp
  FBX/FBXTokenizer.h
  FBX/FBXImportSettings.h
  FBX/FBXConverter.h
  FBX/FBXConverter.cpp
  FBX/FBXUtil.h
  FBX/FBXUtil.cpp
  FBX/FBXDocument.h
  FBX/FBXDocument.cpp
  FBX/FBXProperties.h
  FBX/FBXProperties.cpp
  FBX/FBXMeshGeometry.h
  FBX/FBXMeshGeometry.cpp
  FBX/FBXMaterial.cpp
  FBX/FBXModel.cpp
  FBX/FBXAnimation.cpp
  FBX/FBXNodeAttribute.cpp
  FBX/FBXDeformer.cpp
  FBX/FBXBinaryTokenizer.cpp
  FBX/FBXDocumentUtil.cpp
  FBX/FBXCommon.h
)

ADD_ASSIMP_EXPORTER( FBX
  FBX/FBXExporter.h
  FBX/FBXExporter.cpp
  FBX/FBXExportNode.h
  FBX/FBXExportNode.cpp
  FBX/FBXExportProperty.h
  FBX/FBXExportProperty.cpp
)

SET( PostProcessing_SRCS
  PostProcessing/CalcTangentsProcess.cpp
  PostProcessing/CalcTangentsProcess.h
  PostProcessing/ComputeUVMappingProcess.cpp
  PostProcessing/ComputeUVMappingProcess.h
  PostProcessing/ConvertToLHProcess.cpp
  PostProcessing/ConvertToLHProcess.h
  PostProcessing/EmbedTexturesProcess.cpp
  PostProcessing/EmbedTexturesProcess.h
  PostProcessing/FindDegenerates.cpp
  PostProcessing/FindDegenerates.h
  PostProcessing/FindInstancesProcess.cpp
  PostProcessing/FindInstancesProcess.h
  PostProcessing/FindInvalidDataProcess.cpp
  PostProcessing/FindInvalidDataProcess.h
  PostProcessing/FixNormalsStep.cpp
  PostProcessing/FixNormalsStep.h
  PostProcessing/DropFaceNormalsProcess.cpp
  PostProcessing/DropFaceNormalsProcess.h
  PostProcessing/GenFaceNormalsProcess.cpp
  PostProcessing/GenFaceNormalsProcess.h
  PostProcessing/GenVertexNormalsProcess.cpp
  PostProcessing/GenVertexNormalsProcess.h
  PostProcessing/PretransformVertices.cpp
  PostProcessing/PretransformVertices.h
  PostProcessing/ImproveCacheLocality.cpp
  PostProcessing/ImproveCacheLocality.h
  PostProcessing/JoinVerticesProcess.cpp
  PostProcessing/JoinVerticesProcess.h
  PostProcessing/LimitBoneWeightsProcess.cpp
  PostProcessing/LimitBoneWeightsProcess.h
  PostProcessing/RemoveRedundantMaterials.cpp
  PostProcessing/RemoveRedundantMaterials.h
  PostProcessing/RemoveVCProcess.cpp
  PostProcessing/RemoveVCProcess.h
  PostProcessing/SortByPTypeProcess.cpp
  PostProcessing/SortByPTypeProcess.h
  PostProcessing/SplitLargeMeshes.cpp
  PostProcessing/SplitLargeMeshes.h
  PostProcessing/TextureTransform.cpp
  PostProcessing/TextureTransform.h
  PostProcessing/TriangulateProcess.cpp
  PostProcessing/TriangulateProcess.h
  PostProcessing/ValidateDataStructure.cpp
  PostProcessing/ValidateDataStructure.h
  PostProcessing/OptimizeGraph.cpp
  PostProcessing/OptimizeGraph.h
  PostProcessing/OptimizeMeshes.cpp
  PostProcessing/OptimizeMeshes.h
  PostProcessing/DeboneProcess.cpp
  PostProcessing/DeboneProcess.h
  PostProcessing/ProcessHelper.h
  PostProcessing/ProcessHelper.cpp
  PostProcessing/MakeVerboseFormat.cpp
  PostProcessing/MakeVerboseFormat.h
  PostProcessing/ScaleProcess.cpp
  PostProcessing/ScaleProcess.h
  PostProcessing/GenBoundingBoxesProcess.cpp
  PostProcessing/GenBoundingBoxesProcess.h
)
SOURCE_GROUP( PostProcessing FILES ${PostProcessing_SRCS})

SET( IrrXML_SRCS ${HEADER_PATH}/irrXMLWrapper.h )
SOURCE_GROUP( IrrXML FILES ${IrrXML_SRCS})

ADD_ASSIMP_IMPORTER( Q3D
  Q3D/Q3DLoader.cpp
  Q3D/Q3DLoader.h
)

ADD_ASSIMP_IMPORTER( Q3BSP
  Q3BSP/Q3BSPFileData.h
  Q3BSP/Q3BSPFileParser.h
  Q3BSP/Q3BSPFileParser.cpp
  Q3BSP/Q3BSPFileImporter.h
  Q3BSP/Q3BSPFileImporter.cpp
)

ADD_ASSIMP_IMPORTER( RAW
  Raw/RawLoader.cpp
  Raw/RawLoader.h
)

ADD_ASSIMP_IMPORTER( SIB
  SIB/SIBImporter.cpp
  SIB/SIBImporter.h
)

ADD_ASSIMP_IMPORTER( SMD
  SMD/SMDLoader.cpp
  SMD/SMDLoader.h
)

ADD_ASSIMP_IMPORTER( STL
  STL/STLLoader.cpp
  STL/STLLoader.h
)

ADD_ASSIMP_EXPORTER( STL
  STL/STLExporter.h
  STL/STLExporter.cpp
)

ADD_ASSIMP_IMPORTER( TERRAGEN
  Terragen/TerragenLoader.cpp
  Terragen/TerragenLoader.h
)

ADD_ASSIMP_IMPORTER( 3D
  Unreal/UnrealLoader.cpp
  Unreal/UnrealLoader.h
)

ADD_ASSIMP_IMPORTER( X
  X/XFileHelper.h
  X/XFileImporter.cpp
  X/XFileImporter.h
  X/XFileParser.cpp
  X/XFileParser.h
)

ADD_ASSIMP_EXPORTER( X
  X/XFileExporter.h
  X/XFileExporter.cpp
)

ADD_ASSIMP_IMPORTER( X3D
  X3D/X3DImporter.cpp
  X3D/X3DImporter.hpp
  X3D/X3DImporter_Geometry2D.cpp
  X3D/X3DImporter_Geometry3D.cpp
  X3D/X3DImporter_Group.cpp
  X3D/X3DImporter_Light.cpp
  X3D/X3DImporter_Macro.hpp
  X3D/X3DImporter_Metadata.cpp
  X3D/X3DImporter_Networking.cpp
  X3D/X3DImporter_Node.hpp
  X3D/X3DImporter_Postprocess.cpp
  X3D/X3DImporter_Rendering.cpp
  X3D/X3DImporter_Shape.cpp
  X3D/X3DImporter_Texturing.cpp
  X3D/FIReader.hpp
  X3D/FIReader.cpp
  X3D/X3DVocabulary.cpp
)

ADD_ASSIMP_EXPORTER( X3D
  X3D/X3DExporter.cpp
  X3D/X3DExporter.hpp
)

ADD_ASSIMP_IMPORTER( GLTF
  glTF/glTFAsset.h
  glTF/glTFAsset.inl
  glTF/glTFAssetWriter.h
  glTF/glTFAssetWriter.inl
  glTF/glTFImporter.cpp
  glTF/glTFImporter.h
  glTF2/glTF2Asset.h
  glTF2/glTF2Asset.inl
  glTF2/glTF2AssetWriter.h
  glTF2/glTF2AssetWriter.inl
  glTF2/glTF2Importer.cpp
  glTF2/glTF2Importer.h
)

ADD_ASSIMP_EXPORTER( GLTF
  glTF/glTFExporter.h
  glTF/glTFExporter.cpp
  glTF2/glTF2Exporter.h
  glTF2/glTF2Exporter.cpp
)

ADD_ASSIMP_IMPORTER( 3MF
  3MF/D3MFImporter.h
  3MF/D3MFImporter.cpp
  3MF/D3MFOpcPackage.h
  3MF/D3MFOpcPackage.cpp
  3MF/3MFXmlTags.h
)

ADD_ASSIMP_EXPORTER( 3MF
  3MF/D3MFExporter.h
  3MF/D3MFExporter.cpp
)

ADD_ASSIMP_IMPORTER( MMD
  MMD/MMDCpp14.h
  MMD/MMDImporter.cpp
  MMD/MMDImporter.h
  MMD/MMDPmdParser.h
  MMD/MMDPmxParser.h
  MMD/MMDPmxParser.cpp
  MMD/MMDVmdParser.h
)

ADD_ASSIMP_EXPORTER( ASSJSON
  Assjson/cencode.c
  Assjson/cencode.h
  Assjson/json_exporter.cpp
  Assjson/mesh_splitter.cpp
  Assjson/mesh_splitter.h
)

# Workaround for issue #2406 - force problematic large file to be optimized to prevent string table overflow error
# Used -Os instead of -O2 as previous issues had mentioned, since -Os is roughly speaking -O2, excluding any
# optimizations that take up extra space. Given that the issue is a string table overflowing, -Os seemed appropriate
# Also, I'm not positive if both link & compile flags are needed, but this hopefully ensures that the issue should not
# recur for edge cases such as static builds.
if ((CMAKE_COMPILER_IS_MINGW) AND (CMAKE_BUILD_TYPE MATCHES Debug))
  message("-- Applying MinGW StepFileGen1.cpp Debug Workaround")
  SET_SOURCE_FILES_PROPERTIES(Importer/StepFile/StepFileGen1.cpp PROPERTIES COMPILE_FLAGS -Os )
  SET_SOURCE_FILES_PROPERTIES(Importer/StepFile/StepFileGen1.cpp PROPERTIES LINK_FLAGS -Os )
  SET_SOURCE_FILES_PROPERTIES(Importer/StepFile/StepFileGen1.cpp PROPERTIES STATIC_LIBRARY_FLAGS -Os )
endif()

ADD_ASSIMP_IMPORTER( STEP
<<<<<<< HEAD
    STEPFile.h
    Importer/StepFile/StepHelperTypes.h
=======
    Step/STEPFile.h
>>>>>>> fb2b6733
    Importer/StepFile/StepFileImporter.h
    Importer/StepFile/StepFileImporter.cpp
    Importer/StepFile/StepFileGen1.cpp
    Importer/StepFile/StepFileGen2.cpp
    Importer/StepFile/StepFileGen3.cpp
    Importer/StepFile/StepReaderGen.h
)

ADD_ASSIMP_EXPORTER( STEP
    Step/StepExporter.h
    Step/StepExporter.cpp
)

if ((NOT ASSIMP_NO_EXPORT) OR (NOT ASSIMP_EXPORTERS_ENABLED STREQUAL ""))
	SET( Exporter_SRCS
	  Common/Exporter.cpp
	  CApi/AssimpCExport.cpp
	  ${HEADER_PATH}/BlobIOSystem.h
	)
	SOURCE_GROUP( Exporter FILES ${Exporter_SRCS})
endif()

SET( Extra_SRCS
  MD4FileData.h
)
SOURCE_GROUP( Extra FILES ${Extra_SRCS})

# irrXML
IF(HUNTER_ENABLED)
  hunter_add_package(irrXML)
  find_package(irrXML CONFIG REQUIRED)
ELSE(HUNTER_ENABLED)
  # irrXML already included in contrib directory by parent CMakeLists.txt.
ENDIF(HUNTER_ENABLED)

# utf8
IF(HUNTER_ENABLED)
  hunter_add_package(utf8)
  find_package(utf8 CONFIG REQUIRED)
ELSE(HUNTER_ENABLED)
  # utf8 is header-only, so Assimp doesn't need to do anything.
ENDIF(HUNTER_ENABLED)

# polyclipping
IF(HUNTER_ENABLED)
  hunter_add_package(polyclipping)
  find_package(polyclipping CONFIG REQUIRED)
ELSE(HUNTER_ENABLED)
  SET( Clipper_SRCS
    ../contrib/clipper/clipper.hpp
    ../contrib/clipper/clipper.cpp
  )
  SOURCE_GROUP( Contrib\\Clipper FILES ${Clipper_SRCS})
ENDIF(HUNTER_ENABLED)

# poly2tri
IF(HUNTER_ENABLED)
  hunter_add_package(poly2tri)
  find_package(poly2tri CONFIG REQUIRED)
ELSE(HUNTER_ENABLED)
  SET( Poly2Tri_SRCS
    ../contrib/poly2tri/poly2tri/common/shapes.cc
    ../contrib/poly2tri/poly2tri/common/shapes.h
    ../contrib/poly2tri/poly2tri/common/utils.h
    ../contrib/poly2tri/poly2tri/sweep/advancing_front.h
    ../contrib/poly2tri/poly2tri/sweep/advancing_front.cc
    ../contrib/poly2tri/poly2tri/sweep/cdt.cc
    ../contrib/poly2tri/poly2tri/sweep/cdt.h
    ../contrib/poly2tri/poly2tri/sweep/sweep.cc
    ../contrib/poly2tri/poly2tri/sweep/sweep.h
    ../contrib/poly2tri/poly2tri/sweep/sweep_context.cc
    ../contrib/poly2tri/poly2tri/sweep/sweep_context.h
  )
  SOURCE_GROUP( Contrib\\Poly2Tri FILES ${Poly2Tri_SRCS})
ENDIF(HUNTER_ENABLED)

# minizip/unzip
IF(HUNTER_ENABLED)
  hunter_add_package(minizip)
  find_package(minizip CONFIG REQUIRED)
ELSE(HUNTER_ENABLED)
  SET( unzip_SRCS
    ../contrib/unzip/crypt.h
    ../contrib/unzip/ioapi.c
    ../contrib/unzip/ioapi.h
    ../contrib/unzip/unzip.c
    ../contrib/unzip/unzip.h
  )
  SOURCE_GROUP(Contrib\\unzip FILES ${unzip_SRCS})
ENDIF(HUNTER_ENABLED)

# zip (https://github.com/kuba--/zip)
IF(HUNTER_ENABLED)
  hunter_add_package(zip)
  find_package(zip CONFIG REQUIRED)
ELSE(HUNTER_ENABLED)
  SET( ziplib_SRCS
    ../contrib/zip/src/miniz.h
    ../contrib/zip/src/zip.c
    ../contrib/zip/src/zip.h
  )

  # TODO if cmake required version has been updated to >3.12.0, collapse this to the second case only
  if(${CMAKE_VERSION} VERSION_LESS "3.12.0")
  	add_definitions(-DMINIZ_USE_UNALIGNED_LOADS_AND_STORES=0)
  else()
  	add_compile_definitions(MINIZ_USE_UNALIGNED_LOADS_AND_STORES=0)
  endif()

  SOURCE_GROUP( ziplib FILES ${ziplib_SRCS} )
ENDIF(HUNTER_ENABLED)

# openddlparser
IF(HUNTER_ENABLED)
  hunter_add_package(openddlparser)
  find_package(openddlparser CONFIG REQUIRED)
ELSE(HUNTER_ENABLED)
  SET ( openddl_parser_SRCS
    ../contrib/openddlparser/code/OpenDDLParser.cpp
    ../contrib/openddlparser/code/DDLNode.cpp
    ../contrib/openddlparser/code/OpenDDLCommon.cpp
    ../contrib/openddlparser/code/OpenDDLExport.cpp
    ../contrib/openddlparser/code/Value.cpp
    ../contrib/openddlparser/code/OpenDDLStream.cpp
    ../contrib/openddlparser/include/openddlparser/OpenDDLParser.h
    ../contrib/openddlparser/include/openddlparser/OpenDDLParserUtils.h
    ../contrib/openddlparser/include/openddlparser/OpenDDLCommon.h
    ../contrib/openddlparser/include/openddlparser/OpenDDLExport.h
    ../contrib/openddlparser/include/openddlparser/OpenDDLStream.h
    ../contrib/openddlparser/include/openddlparser/DDLNode.h
    ../contrib/openddlparser/include/openddlparser/Value.h
  )
  SOURCE_GROUP( Contrib\\openddl_parser FILES ${openddl_parser_SRCS})
ENDIF(HUNTER_ENABLED)

# Open3DGC
IF(HUNTER_ENABLED)
  # Nothing to do, not available in Hunter yet.
ELSE(HUNTER_ENABLED)
  SET ( open3dgc_SRCS
    ../contrib/Open3DGC/o3dgcAdjacencyInfo.h
    ../contrib/Open3DGC/o3dgcArithmeticCodec.cpp
    ../contrib/Open3DGC/o3dgcArithmeticCodec.h
    ../contrib/Open3DGC/o3dgcBinaryStream.h
    ../contrib/Open3DGC/o3dgcCommon.h
    ../contrib/Open3DGC/o3dgcDVEncodeParams.h
    ../contrib/Open3DGC/o3dgcDynamicVectorDecoder.cpp
    ../contrib/Open3DGC/o3dgcDynamicVectorDecoder.h
    ../contrib/Open3DGC/o3dgcDynamicVectorEncoder.cpp
    ../contrib/Open3DGC/o3dgcDynamicVectorEncoder.h
    ../contrib/Open3DGC/o3dgcDynamicVector.h
    ../contrib/Open3DGC/o3dgcFIFO.h
    ../contrib/Open3DGC/o3dgcIndexedFaceSet.h
    ../contrib/Open3DGC/o3dgcIndexedFaceSet.inl
    ../contrib/Open3DGC/o3dgcSC3DMCDecoder.h
    ../contrib/Open3DGC/o3dgcSC3DMCDecoder.inl
    ../contrib/Open3DGC/o3dgcSC3DMCEncodeParams.h
    ../contrib/Open3DGC/o3dgcSC3DMCEncoder.h
    ../contrib/Open3DGC/o3dgcSC3DMCEncoder.inl
    ../contrib/Open3DGC/o3dgcTimer.h
    ../contrib/Open3DGC/o3dgcTools.cpp
    ../contrib/Open3DGC/o3dgcTriangleFans.cpp
    ../contrib/Open3DGC/o3dgcTriangleFans.h
    ../contrib/Open3DGC/o3dgcTriangleListDecoder.h
    ../contrib/Open3DGC/o3dgcTriangleListDecoder.inl
    ../contrib/Open3DGC/o3dgcTriangleListEncoder.h
    ../contrib/Open3DGC/o3dgcTriangleListEncoder.inl
    ../contrib/Open3DGC/o3dgcVector.h
    ../contrib/Open3DGC/o3dgcVector.inl
  )
  SOURCE_GROUP( Contrib\\open3dgc FILES ${open3dgc_SRCS})
ENDIF(HUNTER_ENABLED)

# Check dependencies for glTF importer with Open3DGC-compression.
# RT-extensions is used in "contrib/Open3DGC/o3dgcTimer.h" for collecting statistics. Pointed file
# has implementation for different platforms: WIN32, __MACH__ and other ("else" block).
FIND_PACKAGE(RT QUIET)
IF (NOT HUNTER_ENABLED AND (RT_FOUND OR MSVC))
  SET( ASSIMP_IMPORTER_GLTF_USE_OPEN3DGC 1 )
  ADD_DEFINITIONS( -DASSIMP_IMPORTER_GLTF_USE_OPEN3DGC=1 )
ELSE ()
  SET (open3dgc_SRCS "")
  MESSAGE (INFO " Hunter enabled or RT-extension not found. glTF import/export will be built without Open3DGC-compression.")
  #!TODO: off course is better to remove statistics timers from o3dgc codec. Or propose to choose what to use.
ENDIF ()

# RapidJSON
IF(HUNTER_ENABLED)
  hunter_add_package(RapidJSON)
  find_package(RapidJSON CONFIG REQUIRED)
ELSE(HUNTER_ENABLED)
  INCLUDE_DIRECTORIES( "../contrib/rapidjson/include" )
  INCLUDE_DIRECTORIES( "../contrib" )
ENDIF(HUNTER_ENABLED)

# VC2010 fixes
if(MSVC10)
  option( VC10_STDINT_FIX "Fix for VC10 Compiler regarding pstdint.h redefinition errors" OFF )
  if( VC10_STDINT_FIX )
    ADD_DEFINITIONS( -D_STDINT )
  endif( VC10_STDINT_FIX )
endif(MSVC10)

ADD_DEFINITIONS( -DASSIMP_BUILD_DLL_EXPORT )

if ( MSVC )
  ADD_DEFINITIONS( -D_SCL_SECURE_NO_WARNINGS )
  ADD_DEFINITIONS( -D_CRT_SECURE_NO_WARNINGS )
endif ( MSVC )

IF(NOT HUNTER_ENABLED)
  if (UNZIP_FOUND)
    SET (unzip_compile_SRCS "")
  else (UNZIP_FOUND)
    SET (unzip_compile_SRCS ${unzip_SRCS})
    INCLUDE_DIRECTORIES( "../contrib/unzip/" )
  endif (UNZIP_FOUND)
ENDIF(NOT HUNTER_ENABLED)

MESSAGE(STATUS "Enabled importer formats:${ASSIMP_IMPORTERS_ENABLED}")
MESSAGE(STATUS "Disabled importer formats:${ASSIMP_IMPORTERS_DISABLED}")

MESSAGE(STATUS "Enabled exporter formats:${ASSIMP_EXPORTERS_ENABLED}")
MESSAGE(STATUS "Disabled exporter formats:${ASSIMP_EXPORTERS_DISABLED}")

SET( assimp_src
  # Assimp Files
  ${Core_SRCS}
  ${CApi_SRCS}
  ${Common_SRCS}
  ${Logging_SRCS}
  ${Exporter_SRCS}
  ${PostProcessing_SRCS}
  ${MaterialSystem_SRCS}
  ${STEPParser_SRCS}
#  ${Step_SRCS} check if we need a different approach

  # Model Support
  ${ASSIMP_LOADER_SRCS}
  ${ASSIMP_EXPORTER_SRCS}

  # Third-party libraries
  ${IrrXML_SRCS}
  ${unzip_compile_SRCS}
  ${Poly2Tri_SRCS}
  ${Clipper_SRCS}
  ${openddl_parser_SRCS}
  ${open3dgc_SRCS}
  ${ziplib_SRCS}
  # Necessary to show the headers in the project when using the VC++ generator:

  ${PUBLIC_HEADERS}
  ${COMPILER_HEADERS}
)
ADD_DEFINITIONS( -DOPENDDLPARSER_BUILD )

IF(NOT HUNTER_ENABLED)
  INCLUDE_DIRECTORIES(
      ${IRRXML_INCLUDE_DIR}
      ../contrib/openddlparser/include
  )
ENDIF(NOT HUNTER_ENABLED)

IF (ASSIMP_BUILD_NONFREE_C4D_IMPORTER)
  SET( assimp_src ${assimp_src} ${C4D_SRCS})
  INCLUDE_DIRECTORIES(${C4D_INCLUDES})
ENDIF (ASSIMP_BUILD_NONFREE_C4D_IMPORTER)

ADD_LIBRARY( assimp ${assimp_src} )
ADD_LIBRARY(assimp::assimp ALIAS assimp)

TARGET_INCLUDE_DIRECTORIES ( assimp PUBLIC
  $<BUILD_INTERFACE:${CMAKE_CURRENT_SOURCE_DIR}/../include>
  $<BUILD_INTERFACE:${CMAKE_CURRENT_BINARY_DIR}/../include>
  $<INSTALL_INTERFACE:include>
)

IF(HUNTER_ENABLED)
  TARGET_LINK_LIBRARIES(assimp
      PUBLIC
      polyclipping::polyclipping
      irrXML::irrXML
      openddlparser::openddl_parser
      poly2tri::poly2tri
      minizip::minizip
      ZLIB::zlib
      RapidJSON::rapidjson
      utf8::utf8
      zip::zip
  )
ELSE(HUNTER_ENABLED)
  TARGET_LINK_LIBRARIES(assimp ${ZLIB_LIBRARIES} ${OPENDDL_PARSER_LIBRARIES} ${IRRXML_LIBRARY} )
ENDIF(HUNTER_ENABLED)

if(ASSIMP_ANDROID_JNIIOSYSTEM)
  set(ASSIMP_ANDROID_JNIIOSYSTEM_PATH port/AndroidJNI)
  add_subdirectory(../${ASSIMP_ANDROID_JNIIOSYSTEM_PATH}/ ../${ASSIMP_ANDROID_JNIIOSYSTEM_PATH}/)
  target_link_libraries(assimp android_jniiosystem)
endif(ASSIMP_ANDROID_JNIIOSYSTEM)

IF (ASSIMP_BUILD_NONFREE_C4D_IMPORTER)
  TARGET_LINK_LIBRARIES(assimp optimized ${C4D_RELEASE_LIBRARIES})
  TARGET_LINK_LIBRARIES(assimp debug ${C4D_DEBUG_LIBRARIES})
  TARGET_LINK_LIBRARIES(assimp ${C4D_EXTRA_LIBRARIES})
ENDIF (ASSIMP_BUILD_NONFREE_C4D_IMPORTER)

if( MSVC )
  # in order to prevent DLL hell, each of the DLLs have to be suffixed with the major version and msvc prefix
  # CMake 3.12 added a variable for this
  if(MSVC_TOOLSET_VERSION)
    set(MSVC_PREFIX "vc${MSVC_TOOLSET_VERSION}")
  else()
    if( MSVC70 OR MSVC71 )
      set(MSVC_PREFIX "vc70")
    elseif( MSVC80 )
      set(MSVC_PREFIX "vc80")
    elseif( MSVC90 )
      set(MSVC_PREFIX "vc90")
    elseif( MSVC10 )
      set(MSVC_PREFIX "vc100")
    elseif( MSVC11 )
      set(MSVC_PREFIX "vc110")
    elseif( MSVC12 )
      set(MSVC_PREFIX "vc120")
    elseif( MSVC_VERSION LESS 1910)
      set(MSVC_PREFIX "vc140")
    elseif( MSVC_VERSION LESS 1920)
      set(MSVC_PREFIX "vc141")
    elseif( MSVC_VERSION LESS 1930)
      set(MSVC_PREFIX "vc142")
    else()
      MESSAGE(WARNING "unknown msvc version ${MSVC_VERSION}")
      set(MSVC_PREFIX "vc150")
    endif()
  endif()
  set(LIBRARY_SUFFIX "${ASSIMP_LIBRARY_SUFFIX}-${MSVC_PREFIX}-mt" CACHE STRING "the suffix for the assimp windows library")
endif()

if (${CMAKE_SYSTEM_NAME} MATCHES "WindowsStore")
    target_compile_definitions(assimp PUBLIC WindowsStore)
    TARGET_LINK_LIBRARIES(assimp advapi32)
    #set(WindowsStore TRUE)
endif()
SET_TARGET_PROPERTIES( assimp PROPERTIES
  VERSION ${ASSIMP_VERSION}
  SOVERSION ${ASSIMP_SOVERSION} # use full version
  OUTPUT_NAME assimp${LIBRARY_SUFFIX}
)

if (APPLE)
  SET_TARGET_PROPERTIES( assimp PROPERTIES
    INSTALL_NAME_DIR "${CMAKE_INSTALL_PREFIX}/${ASSIMP_LIB_INSTALL_DIR}"
  )

  if (BUILD_FRAMEWORK)
    SET_TARGET_PROPERTIES( assimp PROPERTIES
      FRAMEWORK TRUE
      FRAMEWORK_VERSION C
      MACOSX_FRAMEWORK_IDENTIFIER net.sf.assimp
      PUBLIC_HEADER "${PUBLIC_HEADERS}"
    )

    # PUBLIC_HEADER option does not support directory structure creation
    # add ./Compiler/*.h to assimp.framework via copy command
    ADD_CUSTOM_COMMAND(TARGET assimp POST_BUILD
      COMMAND "${CMAKE_COMMAND}" -E copy_directory
         "../${HEADER_PATH}/Compiler"
         assimp.framework/Headers/Compiler
      COMMENT "Copying public ./Compiler/ header files to framework bundle's Headers/Compiler/")
  ENDIF(BUILD_FRAMEWORK)
ENDIF(APPLE)

# Build against external unzip, or add ../contrib/unzip so
# assimp can #include "unzip.h"
IF(NOT HUNTER_ENABLED)
  if (UNZIP_FOUND)
    INCLUDE_DIRECTORIES(${UNZIP_INCLUDE_DIRS})
    TARGET_LINK_LIBRARIES(assimp ${UNZIP_LIBRARIES})
  else (UNZIP_FOUND)
    INCLUDE_DIRECTORIES("../")
  endif (UNZIP_FOUND)
ENDIF(NOT HUNTER_ENABLED)

# Add RT-extension library for glTF importer with Open3DGC-compression.
IF (RT_FOUND AND ASSIMP_IMPORTER_GLTF_USE_OPEN3DGC)
  TARGET_LINK_LIBRARIES(assimp ${RT_LIBRARY})
ENDIF (RT_FOUND AND ASSIMP_IMPORTER_GLTF_USE_OPEN3DGC)

IF(HUNTER_ENABLED)
  INSTALL( TARGETS assimp
    EXPORT "${TARGETS_EXPORT_NAME}"
    LIBRARY DESTINATION ${ASSIMP_LIB_INSTALL_DIR}
    ARCHIVE DESTINATION ${ASSIMP_LIB_INSTALL_DIR}
    RUNTIME DESTINATION ${ASSIMP_BIN_INSTALL_DIR}
    FRAMEWORK DESTINATION ${ASSIMP_LIB_INSTALL_DIR}
    COMPONENT ${LIBASSIMP_COMPONENT}
    INCLUDES DESTINATION "include")
ELSE(HUNTER_ENABLED)
INSTALL( TARGETS assimp
    LIBRARY DESTINATION ${ASSIMP_LIB_INSTALL_DIR}
    ARCHIVE DESTINATION ${ASSIMP_LIB_INSTALL_DIR}
    RUNTIME DESTINATION ${ASSIMP_BIN_INSTALL_DIR}
    FRAMEWORK DESTINATION ${ASSIMP_LIB_INSTALL_DIR}
    COMPONENT ${LIBASSIMP_COMPONENT})
ENDIF(HUNTER_ENABLED)
INSTALL( FILES ${PUBLIC_HEADERS} DESTINATION ${ASSIMP_INCLUDE_INSTALL_DIR}/assimp COMPONENT assimp-dev)
INSTALL( FILES ${COMPILER_HEADERS} DESTINATION ${ASSIMP_INCLUDE_INSTALL_DIR}/assimp/Compiler COMPONENT assimp-dev)

if (ASSIMP_ANDROID_JNIIOSYSTEM)
  INSTALL(FILES ${HEADER_PATH}/${ASSIMP_ANDROID_JNIIOSYSTEM_PATH}/AndroidJNIIOSystem.h
    DESTINATION ${ASSIMP_INCLUDE_INSTALL_DIR}
    COMPONENT assimp-dev)
ENDIF(ASSIMP_ANDROID_JNIIOSYSTEM)

if(MSVC AND ASSIMP_INSTALL_PDB)
  # When only the static library is built, these properties must
  # be set to ensure the static lib .pdb is staged for installation.
  IF(NOT BUILD_SHARED_LIBS)
    SET_TARGET_PROPERTIES( assimp PROPERTIES
      COMPILE_PDB_OUTPUT_DIRECTORY ${CMAKE_CURRENT_BINARY_DIR}
      COMPILE_PDB_NAME assimp${LIBRARY_SUFFIX}
      COMPILE_PDB_NAME_DEBUG assimp${LIBRARY_SUFFIX}${CMAKE_DEBUG_POSTFIX}
    )
  ENDIF()

  IF(CMAKE_GENERATOR MATCHES "^Visual Studio")
    install(FILES ${Assimp_BINARY_DIR}/code/Debug/assimp${LIBRARY_SUFFIX}${CMAKE_DEBUG_POSTFIX}.pdb
      DESTINATION ${ASSIMP_LIB_INSTALL_DIR}
      CONFIGURATIONS Debug
    )
    install(FILES ${Assimp_BINARY_DIR}/code/RelWithDebInfo/assimp${LIBRARY_SUFFIX}.pdb
      DESTINATION ${ASSIMP_LIB_INSTALL_DIR}
      CONFIGURATIONS RelWithDebInfo
    )
  ELSE()
    install(FILES ${Assimp_BINARY_DIR}/code/assimp${LIBRARY_SUFFIX}${CMAKE_DEBUG_POSTFIX}.pdb
      DESTINATION ${ASSIMP_LIB_INSTALL_DIR}
      CONFIGURATIONS Debug
    )
    install(FILES ${Assimp_BINARY_DIR}/code/assimp${LIBRARY_SUFFIX}.pdb
      DESTINATION ${ASSIMP_LIB_INSTALL_DIR}
      CONFIGURATIONS RelWithDebInfo
    )
  ENDIF()
ENDIF ()

if (ASSIMP_COVERALLS)
    include(Coveralls)

    set(COVERAGE_SRCS ${assimp_src} ${TEST_SRCS} )

    # Create the coveralls target.
    coveralls_setup(
        "${COVERAGE_SRCS}" # The source files.
        ON                 # If we should upload.
        "${PROJECT_SOURCE_DIR}/cmake-modules/") # (Optional) Alternate project cmake module path.
ENDIF()<|MERGE_RESOLUTION|>--- conflicted
+++ resolved
@@ -831,12 +831,7 @@
 endif()
 
 ADD_ASSIMP_IMPORTER( STEP
-<<<<<<< HEAD
-    STEPFile.h
-    Importer/StepFile/StepHelperTypes.h
-=======
     Step/STEPFile.h
->>>>>>> fb2b6733
     Importer/StepFile/StepFileImporter.h
     Importer/StepFile/StepFileImporter.cpp
     Importer/StepFile/StepFileGen1.cpp
