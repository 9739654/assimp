/*
Open Asset Import Library (assimp)
----------------------------------------------------------------------

Copyright (c) 2006-2016, assimp team
All rights reserved.

Redistribution and use of this software in source and binary forms,
with or without modification, are permitted provided that the
following conditions are met:

* Redistributions of source code must retain the above
  copyright notice, this list of conditions and the
  following disclaimer.

* Redistributions in binary form must reproduce the above
  copyright notice, this list of conditions and the
  following disclaimer in the documentation and/or other
  materials provided with the distribution.

* Neither the name of the assimp team, nor the names of its
  contributors may be used to endorse or promote products
  derived from this software without specific prior
  written permission of the assimp team.

THIS SOFTWARE IS PROVIDED BY THE COPYRIGHT HOLDERS AND CONTRIBUTORS
"AS IS" AND ANY EXPRESS OR IMPLIED WARRANTIES, INCLUDING, BUT NOT
LIMITED TO, THE IMPLIED WARRANTIES OF MERCHANTABILITY AND FITNESS FOR
A PARTICULAR PURPOSE ARE DISCLAIMED. IN NO EVENT SHALL THE COPYRIGHT
OWNER OR CONTRIBUTORS BE LIABLE FOR ANY DIRECT, INDIRECT, INCIDENTAL,
SPECIAL, EXEMPLARY, OR CONSEQUENTIAL DAMAGES (INCLUDING, BUT NOT
LIMITED TO, PROCUREMENT OF SUBSTITUTE GOODS OR SERVICES; LOSS OF USE,
DATA, OR PROFITS; OR BUSINESS INTERRUPTION) HOWEVER CAUSED AND ON ANY
THEORY OF LIABILITY, WHETHER IN CONTRACT, STRICT LIABILITY, OR TORT
(INCLUDING NEGLIGENCE OR OTHERWISE) ARISING IN ANY WAY OUT OF THE USE
OF THIS SOFTWARE, EVEN IF ADVISED OF THE POSSIBILITY OF SUCH DAMAGE.

----------------------------------------------------------------------
*/

/** @file  FBXConverter.cpp
 *  @brief Implementation of the FBX DOM -> aiScene converter
 */

#ifndef ASSIMP_BUILD_NO_FBX_IMPORTER

#include "FBXConverter.h"
#include "FBXParser.h"
#include "FBXMeshGeometry.h"
#include "FBXDocument.h"
#include "FBXUtil.h"
#include "FBXProperties.h"
#include "FBXImporter.h"
#include "StringComparison.h"

#include <assimp/scene.h>
#include <tuple>
#include <memory>

#include <iterator>
#include <sstream>
#include <vector>

namespace Assimp {
namespace FBX {

using namespace Util;


#define MAGIC_NODE_TAG "_$AssimpFbx$"

#define CONVERT_FBX_TIME(time) static_cast<double>(time) / 46186158000L

    // XXX vc9's debugger won't step into anonymous namespaces
//namespace {

/** Dummy class to encapsulate the conversion process */
class Converter
{
public:
    /**
     *  The different parts that make up the final local transformation of a fbx-node
     */
    enum TransformationComp
    {
        TransformationComp_Translation = 0,
        TransformationComp_RotationOffset,
        TransformationComp_RotationPivot,
        TransformationComp_PreRotation,
        TransformationComp_Rotation,
        TransformationComp_PostRotation,
        TransformationComp_RotationPivotInverse,
        TransformationComp_ScalingOffset,
        TransformationComp_ScalingPivot,
        TransformationComp_Scaling,
        TransformationComp_ScalingPivotInverse,
        TransformationComp_GeometricTranslation,
        TransformationComp_GeometricRotation,
        TransformationComp_GeometricScaling,

        TransformationComp_MAXIMUM
    };

public:
    Converter( aiScene* out, const Document& doc );
    ~Converter();

private:
    // ------------------------------------------------------------------------------------------------
    // find scene root and trigger recursive scene conversion
    void ConvertRootNode();

    // ------------------------------------------------------------------------------------------------
    // collect and assign child nodes
    void ConvertNodes( uint64_t id, aiNode& parent, const aiMatrix4x4& parent_transform = aiMatrix4x4() );


    // ------------------------------------------------------------------------------------------------
    void ConvertLights( const Model& model );


    // ------------------------------------------------------------------------------------------------
    void ConvertCameras( const Model& model );

    // ------------------------------------------------------------------------------------------------
    void ConvertLight( const Model& model, const Light& light );

    // ------------------------------------------------------------------------------------------------
    void ConvertCamera( const Model& model, const Camera& cam );

    // ------------------------------------------------------------------------------------------------
    // this returns unified names usable within assimp identifiers (i.e. no space characters -
    // while these would be allowed, they are a potential trouble spot so better not use them).
    const char* NameTransformationComp( TransformationComp comp );

    // ------------------------------------------------------------------------------------------------
    // note: this returns the REAL fbx property names
    const char* NameTransformationCompProperty( TransformationComp comp );

    // ------------------------------------------------------------------------------------------------
    aiVector3D TransformationCompDefaultValue( TransformationComp comp );

    // ------------------------------------------------------------------------------------------------
    void GetRotationMatrix( Model::RotOrder mode, const aiVector3D& rotation, aiMatrix4x4& out );
    // ------------------------------------------------------------------------------------------------
    /**
     *  checks if a node has more than just scaling, rotation and translation components
     */
    bool NeedsComplexTransformationChain( const Model& model );

    // ------------------------------------------------------------------------------------------------
    // note: name must be a FixNodeName() result
    std::string NameTransformationChainNode( const std::string& name, TransformationComp comp );

    // ------------------------------------------------------------------------------------------------
    /**
     *  note: memory for output_nodes will be managed by the caller
     */
    void GenerateTransformationNodeChain( const Model& model, std::vector<aiNode*>& output_nodes );

    // ------------------------------------------------------------------------------------------------
    void SetupNodeMetadata( const Model& model, aiNode& nd );

    // ------------------------------------------------------------------------------------------------
    void ConvertModel( const Model& model, aiNode& nd, const aiMatrix4x4& node_global_transform );

    // ------------------------------------------------------------------------------------------------
    // MeshGeometry -> aiMesh, return mesh index + 1 or 0 if the conversion failed
    std::vector<unsigned int> ConvertMesh( const MeshGeometry& mesh, const Model& model,
        const aiMatrix4x4& node_global_transform );

    // ------------------------------------------------------------------------------------------------
    aiMesh* SetupEmptyMesh( const MeshGeometry& mesh );

    // ------------------------------------------------------------------------------------------------
    unsigned int ConvertMeshSingleMaterial( const MeshGeometry& mesh, const Model& model,
        const aiMatrix4x4& node_global_transform );

    // ------------------------------------------------------------------------------------------------
    std::vector<unsigned int> ConvertMeshMultiMaterial( const MeshGeometry& mesh, const Model& model,
        const aiMatrix4x4& node_global_transform );

    // ------------------------------------------------------------------------------------------------
    unsigned int ConvertMeshMultiMaterial( const MeshGeometry& mesh, const Model& model,
        MatIndexArray::value_type index,
        const aiMatrix4x4& node_global_transform );

    // ------------------------------------------------------------------------------------------------
    static const unsigned int NO_MATERIAL_SEPARATION = /* std::numeric_limits<unsigned int>::max() */
        static_cast<unsigned int>(-1);


    // ------------------------------------------------------------------------------------------------
    /**
     *  - if materialIndex == NO_MATERIAL_SEPARATION, materials are not taken into
     *    account when determining which weights to include.
     *  - outputVertStartIndices is only used when a material index is specified, it gives for
     *    each output vertex the DOM index it maps to.
     */
    void ConvertWeights( aiMesh* out, const Model& model, const MeshGeometry& geo,
        const aiMatrix4x4& node_global_transform = aiMatrix4x4(),
        unsigned int materialIndex = NO_MATERIAL_SEPARATION,
        std::vector<unsigned int>* outputVertStartIndices = NULL );

    // ------------------------------------------------------------------------------------------------
    void ConvertCluster( std::vector<aiBone*>& bones, const Model& /*model*/, const Cluster& cl,
        std::vector<size_t>& out_indices,
        std::vector<size_t>& index_out_indices,
        std::vector<size_t>& count_out_indices,
        const aiMatrix4x4& node_global_transform );

    // ------------------------------------------------------------------------------------------------
    void ConvertMaterialForMesh( aiMesh* out, const Model& model, const MeshGeometry& geo,
        MatIndexArray::value_type materialIndex );

    // ------------------------------------------------------------------------------------------------
    unsigned int GetDefaultMaterial();


    // ------------------------------------------------------------------------------------------------
    // Material -> aiMaterial
    unsigned int ConvertMaterial( const Material& material, const MeshGeometry* const mesh );

    // ------------------------------------------------------------------------------------------------
    // Video -> aiTexture
    unsigned int ConvertVideo( const Video& video );

    // ------------------------------------------------------------------------------------------------
    void TrySetTextureProperties( aiMaterial* out_mat, const TextureMap& textures,
        const std::string& propName,
        aiTextureType target, const MeshGeometry* const mesh );

    // ------------------------------------------------------------------------------------------------
    void TrySetTextureProperties( aiMaterial* out_mat, const LayeredTextureMap& layeredTextures,
        const std::string& propName,
        aiTextureType target, const MeshGeometry* const mesh );

    // ------------------------------------------------------------------------------------------------
    void SetTextureProperties( aiMaterial* out_mat, const TextureMap& textures, const MeshGeometry* const mesh );

    // ------------------------------------------------------------------------------------------------
    void SetTextureProperties( aiMaterial* out_mat, const LayeredTextureMap& layeredTextures, const MeshGeometry* const mesh );

    // ------------------------------------------------------------------------------------------------
    aiColor3D GetColorPropertyFromMaterial( const PropertyTable& props, const std::string& baseName,
        bool& result );

    // ------------------------------------------------------------------------------------------------
    void SetShadingPropertiesCommon( aiMaterial* out_mat, const PropertyTable& props );

    // ------------------------------------------------------------------------------------------------
    // get the number of fps for a FrameRate enumerated value
    static double FrameRateToDouble( FileGlobalSettings::FrameRate fp, double customFPSVal = -1.0 );

    // ------------------------------------------------------------------------------------------------
    // convert animation data to aiAnimation et al
    void ConvertAnimations();

    // ------------------------------------------------------------------------------------------------
    // rename a node already partially converted. fixed_name is a string previously returned by
    // FixNodeName, new_name specifies the string FixNodeName should return on all further invocations
    // which would previously have returned the old value.
    //
    // this also updates names in node animations, cameras and light sources and is thus slow.
    //
    // NOTE: the caller is responsible for ensuring that the new name is unique and does
    // not collide with any other identifiers. The best way to ensure this is to only
    // append to the old name, which is guaranteed to match these requirements.
    void RenameNode( const std::string& fixed_name, const std::string& new_name );

    // ------------------------------------------------------------------------------------------------
    // takes a fbx node name and returns the identifier to be used in the assimp output scene.
    // the function is guaranteed to provide consistent results over multiple invocations
    // UNLESS RenameNode() is called for a particular node name.
    std::string FixNodeName( const std::string& name );

    typedef std::map<const AnimationCurveNode*, const AnimationLayer*> LayerMap;

    // XXX: better use multi_map ..
    typedef std::map<std::string, std::vector<const AnimationCurveNode*> > NodeMap;


    // ------------------------------------------------------------------------------------------------
    void ConvertAnimationStack( const AnimationStack& st );

    // ------------------------------------------------------------------------------------------------
    void GenerateNodeAnimations( std::vector<aiNodeAnim*>& node_anims,
        const std::string& fixed_name,
        const std::vector<const AnimationCurveNode*>& curves,
        const LayerMap& layer_map,
        int64_t start, int64_t stop,
        double& max_time,
        double& min_time );

    // ------------------------------------------------------------------------------------------------
    bool IsRedundantAnimationData( const Model& target,
        TransformationComp comp,
        const std::vector<const AnimationCurveNode*>& curves );

    // ------------------------------------------------------------------------------------------------
    aiNodeAnim* GenerateRotationNodeAnim( const std::string& name,
        const Model& target,
        const std::vector<const AnimationCurveNode*>& curves,
        const LayerMap& layer_map,
        int64_t start, int64_t stop,
        double& max_time,
        double& min_time );

    // ------------------------------------------------------------------------------------------------
    aiNodeAnim* GenerateScalingNodeAnim( const std::string& name,
        const Model& /*target*/,
        const std::vector<const AnimationCurveNode*>& curves,
        const LayerMap& layer_map,
        int64_t start, int64_t stop,
        double& max_time,
        double& min_time );

    // ------------------------------------------------------------------------------------------------
    aiNodeAnim* GenerateTranslationNodeAnim( const std::string& name,
        const Model& /*target*/,
        const std::vector<const AnimationCurveNode*>& curves,
        const LayerMap& layer_map,
        int64_t start, int64_t stop,
        double& max_time,
        double& min_time,
        bool inverse = false );

    // ------------------------------------------------------------------------------------------------
    // generate node anim, extracting only Rotation, Scaling and Translation from the given chain
    aiNodeAnim* GenerateSimpleNodeAnim( const std::string& name,
        const Model& target,
        NodeMap::const_iterator chain[ TransformationComp_MAXIMUM ],
        NodeMap::const_iterator iter_end,
        const LayerMap& layer_map,
        int64_t start, int64_t stop,
        double& max_time,
        double& min_time,
        bool reverse_order = false );

    // key (time), value, mapto (component index)
    typedef std::tuple<std::shared_ptr<KeyTimeList>, std::shared_ptr<KeyValueList>, unsigned int > KeyFrameList;
    typedef std::vector<KeyFrameList> KeyFrameListList;



    // ------------------------------------------------------------------------------------------------
    KeyFrameListList GetKeyframeList( const std::vector<const AnimationCurveNode*>& nodes, int64_t start, int64_t stop );

    // ------------------------------------------------------------------------------------------------
    KeyTimeList GetKeyTimeList( const KeyFrameListList& inputs );

    // ------------------------------------------------------------------------------------------------
    void InterpolateKeys( aiVectorKey* valOut, const KeyTimeList& keys, const KeyFrameListList& inputs,
        const aiVector3D& def_value,
        double& max_time,
        double& min_time );

    // ------------------------------------------------------------------------------------------------
    void InterpolateKeys( aiQuatKey* valOut, const KeyTimeList& keys, const KeyFrameListList& inputs,
        const aiVector3D& def_value,
        double& maxTime,
        double& minTime,
        Model::RotOrder order );

    // ------------------------------------------------------------------------------------------------
    void ConvertTransformOrder_TRStoSRT( aiQuatKey* out_quat, aiVectorKey* out_scale,
        aiVectorKey* out_translation,
        const KeyFrameListList& scaling,
        const KeyFrameListList& translation,
        const KeyFrameListList& rotation,
        const KeyTimeList& times,
        double& maxTime,
        double& minTime,
        Model::RotOrder order,
        const aiVector3D& def_scale,
        const aiVector3D& def_translate,
        const aiVector3D& def_rotation );

    // ------------------------------------------------------------------------------------------------
    // euler xyz -> quat
    aiQuaternion EulerToQuaternion( const aiVector3D& rot, Model::RotOrder order );

    // ------------------------------------------------------------------------------------------------
    void ConvertScaleKeys( aiNodeAnim* na, const std::vector<const AnimationCurveNode*>& nodes, const LayerMap& /*layers*/,
        int64_t start, int64_t stop,
        double& maxTime,
        double& minTime );

    // ------------------------------------------------------------------------------------------------
    void ConvertTranslationKeys( aiNodeAnim* na, const std::vector<const AnimationCurveNode*>& nodes,
        const LayerMap& /*layers*/,
        int64_t start, int64_t stop,
        double& maxTime,
        double& minTime );

    // ------------------------------------------------------------------------------------------------
    void ConvertRotationKeys( aiNodeAnim* na, const std::vector<const AnimationCurveNode*>& nodes,
        const LayerMap& /*layers*/,
        int64_t start, int64_t stop,
        double& maxTime,
        double& minTime,
        Model::RotOrder order );

    // ------------------------------------------------------------------------------------------------
    // copy generated meshes, animations, lights, cameras and textures to the output scene
    void TransferDataToScene();

private:

    // 0: not assigned yet, others: index is value - 1
    unsigned int defaultMaterialIndex;

    std::vector<aiMesh*> meshes;
    std::vector<aiMaterial*> materials;
    std::vector<aiAnimation*> animations;
    std::vector<aiLight*> lights;
    std::vector<aiCamera*> cameras;
    std::vector<aiTexture*> textures;

    typedef std::map<const Material*, unsigned int> MaterialMap;
    MaterialMap materials_converted;

    typedef std::map<const Video*, unsigned int> VideoMap;
    VideoMap textures_converted;

    typedef std::map<const Geometry*, std::vector<unsigned int> > MeshMap;
    MeshMap meshes_converted;

    // fixed node name -> which trafo chain components have animations?
    typedef std::map<std::string, unsigned int> NodeAnimBitMap;
    NodeAnimBitMap node_anim_chain_bits;

    // name -> has had its prefix_stripped?
    typedef std::map<std::string, bool> NodeNameMap;
    NodeNameMap node_names;

    typedef std::map<std::string, std::string> NameNameMap;
    NameNameMap renamed_nodes;

    double anim_fps;

    aiScene* const out;
    const FBX::Document& doc;
};

Converter::Converter( aiScene* out, const Document& doc )
    : defaultMaterialIndex()
    , out( out )
    , doc( doc )
{
    // animations need to be converted first since this will
    // populate the node_anim_chain_bits map, which is needed
    // to determine which nodes need to be generated.
    ConvertAnimations();
    ConvertRootNode();

    if ( doc.Settings().readAllMaterials ) {
        // unfortunately this means we have to evaluate all objects
        for( const ObjectMap::value_type& v : doc.Objects() ) {

            const Object* ob = v.second->Get();
            if ( !ob ) {
                continue;
            }

            const Material* mat = dynamic_cast<const Material*>( ob );
            if ( mat ) {

                if ( materials_converted.find( mat ) == materials_converted.end() ) {
                    ConvertMaterial( *mat, 0 );
                }
            }
        }
    }

    TransferDataToScene();

    // if we didn't read any meshes set the AI_SCENE_FLAGS_INCOMPLETE
    // to make sure the scene passes assimp's validation. FBX files
    // need not contain geometry (i.e. camera animations, raw armatures).
    if ( out->mNumMeshes == 0 ) {
        out->mFlags |= AI_SCENE_FLAGS_INCOMPLETE;
    }
}


Converter::~Converter()
{
    std::for_each( meshes.begin(), meshes.end(), Util::delete_fun<aiMesh>() );
    std::for_each( materials.begin(), materials.end(), Util::delete_fun<aiMaterial>() );
    std::for_each( animations.begin(), animations.end(), Util::delete_fun<aiAnimation>() );
    std::for_each( lights.begin(), lights.end(), Util::delete_fun<aiLight>() );
    std::for_each( cameras.begin(), cameras.end(), Util::delete_fun<aiCamera>() );
    std::for_each( textures.begin(), textures.end(), Util::delete_fun<aiTexture>() );
}

void Converter::ConvertRootNode()
{
    out->mRootNode = new aiNode();
    out->mRootNode->mName.Set( "RootNode" );

    // root has ID 0
    ConvertNodes( 0L, *out->mRootNode );
}


void Converter::ConvertNodes( uint64_t id, aiNode& parent, const aiMatrix4x4& parent_transform )
{
    const std::vector<const Connection*>& conns = doc.GetConnectionsByDestinationSequenced( id, "Model" );

    std::vector<aiNode*> nodes;
    nodes.reserve( conns.size() );

    std::vector<aiNode*> nodes_chain;

    try {
        for( const Connection* con : conns ) {

            // ignore object-property links
            if ( con->PropertyName().length() ) {
                continue;
            }

            const Object* const object = con->SourceObject();
            if ( !object ) {
                FBXImporter::LogWarn( "failed to convert source object for Model link" );
                continue;
            }

            const Model* const model = dynamic_cast<const Model*>( object );

            if ( model ) {
                nodes_chain.clear();

                aiMatrix4x4 new_abs_transform = parent_transform;

                // even though there is only a single input node, the design of
                // assimp (or rather: the complicated transformation chain that
                // is employed by fbx) means that we may need multiple aiNode's
                // to represent a fbx node's transformation.
                GenerateTransformationNodeChain( *model, nodes_chain );

                ai_assert( nodes_chain.size() );

                const std::string& original_name = FixNodeName( model->Name() );

                // check if any of the nodes in the chain has the name the fbx node
                // is supposed to have. If there is none, add another node to
                // preserve the name - people might have scripts etc. that rely
                // on specific node names.
                aiNode* name_carrier = NULL;
                for( aiNode* prenode : nodes_chain ) {
                    if ( !strcmp( prenode->mName.C_Str(), original_name.c_str() ) ) {
                        name_carrier = prenode;
                        break;
                    }
                }

                if ( !name_carrier ) {
                    nodes_chain.push_back( new aiNode( original_name ) );
                    name_carrier = nodes_chain.back();
                }

                //setup metadata on newest node
                SetupNodeMetadata( *model, *nodes_chain.back() );

                // link all nodes in a row
                aiNode* last_parent = &parent;
                for( aiNode* prenode : nodes_chain ) {
                    ai_assert( prenode );

                    if ( last_parent != &parent ) {
                        last_parent->mNumChildren = 1;
                        last_parent->mChildren = new aiNode*[ 1 ];
                        last_parent->mChildren[ 0 ] = prenode;
                    }

                    prenode->mParent = last_parent;
                    last_parent = prenode;

                    new_abs_transform *= prenode->mTransformation;
                }

                // attach geometry
                ConvertModel( *model, *nodes_chain.back(), new_abs_transform );

                // attach sub-nodes
                ConvertNodes( model->ID(), *nodes_chain.back(), new_abs_transform );

                if ( doc.Settings().readLights ) {
                    ConvertLights( *model );
                }

                if ( doc.Settings().readCameras ) {
                    ConvertCameras( *model );
                }

                nodes.push_back( nodes_chain.front() );
                nodes_chain.clear();
            }
        }

        if ( nodes.size() ) {
            parent.mChildren = new aiNode*[ nodes.size() ]();
            parent.mNumChildren = static_cast<unsigned int>( nodes.size() );

            std::swap_ranges( nodes.begin(), nodes.end(), parent.mChildren );
        }
    }
    catch ( std::exception& ) {
        Util::delete_fun<aiNode> deleter;
        std::for_each( nodes.begin(), nodes.end(), deleter );
        std::for_each( nodes_chain.begin(), nodes_chain.end(), deleter );
    }
}


void Converter::ConvertLights( const Model& model )
{
    const std::vector<const NodeAttribute*>& node_attrs = model.GetAttributes();
    for( const NodeAttribute* attr : node_attrs ) {
        const Light* const light = dynamic_cast<const Light*>( attr );
        if ( light ) {
            ConvertLight( model, *light );
        }
    }
}

void Converter::ConvertCameras( const Model& model )
{
    const std::vector<const NodeAttribute*>& node_attrs = model.GetAttributes();
    for( const NodeAttribute* attr : node_attrs ) {
        const Camera* const cam = dynamic_cast<const Camera*>( attr );
        if ( cam ) {
            ConvertCamera( model, *cam );
        }
    }
}


void Converter::ConvertLight( const Model& model, const Light& light )
{
    lights.push_back( new aiLight() );
    aiLight* const out_light = lights.back();

    out_light->mName.Set( FixNodeName( model.Name() ) );

    const float intensity = light.Intensity();
    const aiVector3D& col = light.Color();

    out_light->mColorDiffuse = aiColor3D( col.x, col.y, col.z );
    out_light->mColorDiffuse.r *= intensity;
    out_light->mColorDiffuse.g *= intensity;
    out_light->mColorDiffuse.b *= intensity;

    out_light->mColorSpecular = out_light->mColorDiffuse;

    switch ( light.LightType() )
    {
    case Light::Type_Point:
        out_light->mType = aiLightSource_POINT;
        break;

    case Light::Type_Directional:
        out_light->mType = aiLightSource_DIRECTIONAL;
        break;

    case Light::Type_Spot:
        out_light->mType = aiLightSource_SPOT;
        out_light->mAngleOuterCone = AI_DEG_TO_RAD( light.OuterAngle() );
        out_light->mAngleInnerCone = AI_DEG_TO_RAD( light.InnerAngle() );
        break;

    case Light::Type_Area:
        FBXImporter::LogWarn( "cannot represent area light, set to UNDEFINED" );
        out_light->mType = aiLightSource_UNDEFINED;
        break;

    case Light::Type_Volume:
        FBXImporter::LogWarn( "cannot represent volume light, set to UNDEFINED" );
        out_light->mType = aiLightSource_UNDEFINED;
        break;
    default:
        ai_assert( false );
    }

    // XXX: how to best convert the near and far decay ranges?
    switch ( light.DecayType() )
    {
    case Light::Decay_None:
        out_light->mAttenuationConstant = 1.0f;
        break;
    case Light::Decay_Linear:
        out_light->mAttenuationLinear = 1.0f;
        break;
    case Light::Decay_Quadratic:
        out_light->mAttenuationQuadratic = 1.0f;
        break;
    case Light::Decay_Cubic:
        FBXImporter::LogWarn( "cannot represent cubic attenuation, set to Quadratic" );
        out_light->mAttenuationQuadratic = 1.0f;
        break;
    default:
        ai_assert( false );
    }
}

void Converter::ConvertCamera( const Model& model, const Camera& cam )
{
    cameras.push_back( new aiCamera() );
    aiCamera* const out_camera = cameras.back();

    out_camera->mName.Set( FixNodeName( model.Name() ) );

    out_camera->mAspect = cam.AspectWidth() / cam.AspectHeight();
    out_camera->mPosition = cam.Position();
    out_camera->mUp = cam.UpVector();
    out_camera->mLookAt = cam.InterestPosition() - out_camera->mPosition;
    out_camera->mHorizontalFOV = AI_DEG_TO_RAD( cam.FieldOfView() );
}


const char* Converter::NameTransformationComp( TransformationComp comp )
{
    switch ( comp )
    {
    case TransformationComp_Translation:
        return "Translation";
    case TransformationComp_RotationOffset:
        return "RotationOffset";
    case TransformationComp_RotationPivot:
        return "RotationPivot";
    case TransformationComp_PreRotation:
        return "PreRotation";
    case TransformationComp_Rotation:
        return "Rotation";
    case TransformationComp_PostRotation:
        return "PostRotation";
    case TransformationComp_RotationPivotInverse:
        return "RotationPivotInverse";
    case TransformationComp_ScalingOffset:
        return "ScalingOffset";
    case TransformationComp_ScalingPivot:
        return "ScalingPivot";
    case TransformationComp_Scaling:
        return "Scaling";
    case TransformationComp_ScalingPivotInverse:
        return "ScalingPivotInverse";
    case TransformationComp_GeometricScaling:
        return "GeometricScaling";
    case TransformationComp_GeometricRotation:
        return "GeometricRotation";
    case TransformationComp_GeometricTranslation:
        return "GeometricTranslation";
    case TransformationComp_MAXIMUM: // this is to silence compiler warnings
    default:
        break;
    }

    ai_assert( false );
    return NULL;
}


const char* Converter::NameTransformationCompProperty( TransformationComp comp )
{
    switch ( comp )
    {
    case TransformationComp_Translation:
        return "Lcl Translation";
    case TransformationComp_RotationOffset:
        return "RotationOffset";
    case TransformationComp_RotationPivot:
        return "RotationPivot";
    case TransformationComp_PreRotation:
        return "PreRotation";
    case TransformationComp_Rotation:
        return "Lcl Rotation";
    case TransformationComp_PostRotation:
        return "PostRotation";
    case TransformationComp_RotationPivotInverse:
        return "RotationPivotInverse";
    case TransformationComp_ScalingOffset:
        return "ScalingOffset";
    case TransformationComp_ScalingPivot:
        return "ScalingPivot";
    case TransformationComp_Scaling:
        return "Lcl Scaling";
    case TransformationComp_ScalingPivotInverse:
        return "ScalingPivotInverse";
    case TransformationComp_GeometricScaling:
        return "GeometricScaling";
    case TransformationComp_GeometricRotation:
        return "GeometricRotation";
    case TransformationComp_GeometricTranslation:
        return "GeometricTranslation";
    case TransformationComp_MAXIMUM: // this is to silence compiler warnings
        break;
    }

    ai_assert( false );
    return NULL;
}

aiVector3D Converter::TransformationCompDefaultValue( TransformationComp comp )
{
    // XXX a neat way to solve the never-ending special cases for scaling
    // would be to do everything in log space!
    return comp == TransformationComp_Scaling ? aiVector3D( 1.f, 1.f, 1.f ) : aiVector3D();
}

void Converter::GetRotationMatrix( Model::RotOrder mode, const aiVector3D& rotation, aiMatrix4x4& out )
{
    if ( mode == Model::RotOrder_SphericXYZ ) {
        FBXImporter::LogError( "Unsupported RotationMode: SphericXYZ" );
        out = aiMatrix4x4();
        return;
    }

    const float angle_epsilon = 1e-6f;

    out = aiMatrix4x4();

    bool is_id[ 3 ] = { true, true, true };

    aiMatrix4x4 temp[ 3 ];
    if ( std::fabs( rotation.z ) > angle_epsilon ) {
        aiMatrix4x4::RotationZ( AI_DEG_TO_RAD( rotation.z ), temp[ 2 ] );
        is_id[ 2 ] = false;
    }
    if ( std::fabs( rotation.y ) > angle_epsilon ) {
        aiMatrix4x4::RotationY( AI_DEG_TO_RAD( rotation.y ), temp[ 1 ] );
        is_id[ 1 ] = false;
    }
    if ( std::fabs( rotation.x ) > angle_epsilon ) {
        aiMatrix4x4::RotationX( AI_DEG_TO_RAD( rotation.x ), temp[ 0 ] );
        is_id[ 0 ] = false;
    }

    int order[ 3 ] = { -1, -1, -1 };

    // note: rotation order is inverted since we're left multiplying as is usual in assimp
    switch ( mode )
    {
    case Model::RotOrder_EulerXYZ:
        order[ 0 ] = 2;
        order[ 1 ] = 1;
        order[ 2 ] = 0;
        break;

    case Model::RotOrder_EulerXZY:
        order[ 0 ] = 1;
        order[ 1 ] = 2;
        order[ 2 ] = 0;
        break;

    case Model::RotOrder_EulerYZX:
        order[ 0 ] = 0;
        order[ 1 ] = 2;
        order[ 2 ] = 1;
        break;

    case Model::RotOrder_EulerYXZ:
        order[ 0 ] = 2;
        order[ 1 ] = 0;
        order[ 2 ] = 1;
        break;

    case Model::RotOrder_EulerZXY:
        order[ 0 ] = 1;
        order[ 1 ] = 0;
        order[ 2 ] = 2;
        break;

    case Model::RotOrder_EulerZYX:
        order[ 0 ] = 0;
        order[ 1 ] = 1;
        order[ 2 ] = 2;
        break;

    default:
        ai_assert( false );
    }

    ai_assert( ( order[ 0 ] >= 0 ) && ( order[ 0 ] <= 2 ) );
    ai_assert( ( order[ 1 ] >= 0 ) && ( order[ 1 ] <= 2 ) );
    ai_assert( ( order[ 2 ] >= 0 ) && ( order[ 2 ] <= 2 ) );

    if ( !is_id[ order[ 0 ] ] ) {
        out = temp[ order[ 0 ] ];
    }

    if ( !is_id[ order[ 1 ] ] ) {
        out = out * temp[ order[ 1 ] ];
    }

    if ( !is_id[ order[ 2 ] ] ) {
        out = out * temp[ order[ 2 ] ];
    }
}


bool Converter::NeedsComplexTransformationChain( const Model& model )
{
    const PropertyTable& props = model.Props();
    bool ok;

    const float zero_epsilon = 1e-6f;
    for ( size_t i = 0; i < TransformationComp_MAXIMUM; ++i ) {
        const TransformationComp comp = static_cast< TransformationComp >( i );

        if ( comp == TransformationComp_Rotation || comp == TransformationComp_Scaling || comp == TransformationComp_Translation ||
            comp == TransformationComp_GeometricScaling || comp == TransformationComp_GeometricRotation || comp == TransformationComp_GeometricTranslation ) {
            continue;
        }

        const aiVector3D& v = PropertyGet<aiVector3D>( props, NameTransformationCompProperty( comp ), ok );
        if ( ok && v.SquareLength() > zero_epsilon ) {
            return true;
        }
    }

    return false;
}


std::string Converter::NameTransformationChainNode( const std::string& name, TransformationComp comp )
{
    return name + std::string( MAGIC_NODE_TAG ) + "_" + NameTransformationComp( comp );
}

void Converter::GenerateTransformationNodeChain( const Model& model,
    std::vector<aiNode*>& output_nodes )
{
    const PropertyTable& props = model.Props();
    const Model::RotOrder rot = model.RotationOrder();

    bool ok;

    aiMatrix4x4 chain[ TransformationComp_MAXIMUM ];
    std::fill_n( chain, static_cast<unsigned int>( TransformationComp_MAXIMUM ), aiMatrix4x4() );

    // generate transformation matrices for all the different transformation components
    const float zero_epsilon = 1e-6f;
    bool is_complex = false;

    const aiVector3D& PreRotation = PropertyGet<aiVector3D>( props, "PreRotation", ok );
    if ( ok && PreRotation.SquareLength() > zero_epsilon ) {
        is_complex = true;

        GetRotationMatrix( rot, PreRotation, chain[ TransformationComp_PreRotation ] );
    }

    const aiVector3D& PostRotation = PropertyGet<aiVector3D>( props, "PostRotation", ok );
    if ( ok && PostRotation.SquareLength() > zero_epsilon ) {
        is_complex = true;

        GetRotationMatrix( rot, PostRotation, chain[ TransformationComp_PostRotation ] );
    }

    const aiVector3D& RotationPivot = PropertyGet<aiVector3D>( props, "RotationPivot", ok );
    if ( ok && RotationPivot.SquareLength() > zero_epsilon ) {
        is_complex = true;

        aiMatrix4x4::Translation( RotationPivot, chain[ TransformationComp_RotationPivot ] );
        aiMatrix4x4::Translation( -RotationPivot, chain[ TransformationComp_RotationPivotInverse ] );
    }

    const aiVector3D& RotationOffset = PropertyGet<aiVector3D>( props, "RotationOffset", ok );
    if ( ok && RotationOffset.SquareLength() > zero_epsilon ) {
        is_complex = true;

        aiMatrix4x4::Translation( RotationOffset, chain[ TransformationComp_RotationOffset ] );
    }

    const aiVector3D& ScalingOffset = PropertyGet<aiVector3D>( props, "ScalingOffset", ok );
    if ( ok && ScalingOffset.SquareLength() > zero_epsilon ) {
        is_complex = true;

        aiMatrix4x4::Translation( ScalingOffset, chain[ TransformationComp_ScalingOffset ] );
    }

    const aiVector3D& ScalingPivot = PropertyGet<aiVector3D>( props, "ScalingPivot", ok );
    if ( ok && ScalingPivot.SquareLength() > zero_epsilon ) {
        is_complex = true;

        aiMatrix4x4::Translation( ScalingPivot, chain[ TransformationComp_ScalingPivot ] );
        aiMatrix4x4::Translation( -ScalingPivot, chain[ TransformationComp_ScalingPivotInverse ] );
    }

    const aiVector3D& Translation = PropertyGet<aiVector3D>( props, "Lcl Translation", ok );
    if ( ok && Translation.SquareLength() > zero_epsilon ) {
        aiMatrix4x4::Translation( Translation, chain[ TransformationComp_Translation ] );
    }

    const aiVector3D& Scaling = PropertyGet<aiVector3D>( props, "Lcl Scaling", ok );
    if ( ok && std::fabs( Scaling.SquareLength() - 1.0f ) > zero_epsilon ) {
        aiMatrix4x4::Scaling( Scaling, chain[ TransformationComp_Scaling ] );
    }

    const aiVector3D& Rotation = PropertyGet<aiVector3D>( props, "Lcl Rotation", ok );
    if ( ok && Rotation.SquareLength() > zero_epsilon ) {
        GetRotationMatrix( rot, Rotation, chain[ TransformationComp_Rotation ] );
    }

    const aiVector3D& GeometricScaling = PropertyGet<aiVector3D>( props, "GeometricScaling", ok );
    if ( ok && std::fabs( GeometricScaling.SquareLength() - 1.0f ) > zero_epsilon ) {
        aiMatrix4x4::Scaling( GeometricScaling, chain[ TransformationComp_GeometricScaling ] );
    }

    const aiVector3D& GeometricRotation = PropertyGet<aiVector3D>( props, "GeometricRotation", ok );
    if ( ok && GeometricRotation.SquareLength() > zero_epsilon ) {
        GetRotationMatrix( rot, GeometricRotation, chain[ TransformationComp_GeometricRotation ] );
    }

    const aiVector3D& GeometricTranslation = PropertyGet<aiVector3D>( props, "GeometricTranslation", ok );
    if ( ok && GeometricTranslation.SquareLength() > zero_epsilon ) {
        aiMatrix4x4::Translation( GeometricTranslation, chain[ TransformationComp_GeometricTranslation ] );
    }

    // is_complex needs to be consistent with NeedsComplexTransformationChain()
    // or the interplay between this code and the animation converter would
    // not be guaranteed.
    ai_assert( NeedsComplexTransformationChain( model ) == is_complex );

    const std::string& name = FixNodeName( model.Name() );

    // now, if we have more than just Translation, Scaling and Rotation,
    // we need to generate a full node chain to accommodate for assimp's
    // lack to express pivots and offsets.
    if ( is_complex && doc.Settings().preservePivots ) {
        FBXImporter::LogInfo( "generating full transformation chain for node: " + name );

        // query the anim_chain_bits dictionary to find out which chain elements
        // have associated node animation channels. These can not be dropped
        // even if they have identity transform in bind pose.
        NodeAnimBitMap::const_iterator it = node_anim_chain_bits.find( name );
        const unsigned int anim_chain_bitmask = ( it == node_anim_chain_bits.end() ? 0 : ( *it ).second );

        unsigned int bit = 0x1;
        for ( size_t i = 0; i < TransformationComp_MAXIMUM; ++i, bit <<= 1 ) {
            const TransformationComp comp = static_cast<TransformationComp>( i );

            if ( chain[ i ].IsIdentity() && ( anim_chain_bitmask & bit ) == 0 ) {
                continue;
            }

            aiNode* nd = new aiNode();
            output_nodes.push_back( nd );

            nd->mName.Set( NameTransformationChainNode( name, comp ) );
            nd->mTransformation = chain[ i ];
        }

        ai_assert( output_nodes.size() );
        return;
    }

    // else, we can just multiply the matrices together
    aiNode* nd = new aiNode();
    output_nodes.push_back( nd );

    nd->mName.Set( name );

    for (const auto &transform : chain) {
        nd->mTransformation = nd->mTransformation * transform;
    }
}


void Converter::SetupNodeMetadata( const Model& model, aiNode& nd )
{
    const PropertyTable& props = model.Props();
    DirectPropertyMap unparsedProperties = props.GetUnparsedProperties();

    // create metadata on node
    std::size_t numStaticMetaData = 2;
<<<<<<< HEAD
    aiMetadata* data = new aiMetadata();
    data->mNumProperties = static_cast<unsigned int>(unparsedProperties.size() + numStaticMetaData);
    data->mKeys = new aiString[ data->mNumProperties ]();
    data->mValues = new aiMetadataEntry[ data->mNumProperties ]();
=======
    aiMetadata* data = aiMetadata::Alloc( unparsedProperties.size() + numStaticMetaData );
>>>>>>> ba2f377b
    nd.mMetaData = data;
    int index = 0;

    // find user defined properties (3ds Max)
    data->Set( index++, "UserProperties", aiString( PropertyGet<std::string>( props, "UDP3DSMAX", "" ) ) );
    // preserve the info that a node was marked as Null node in the original file.
    data->Set( index++, "IsNull", model.IsNull() ? true : false );

    // add unparsed properties to the node's metadata
    for( const DirectPropertyMap::value_type& prop : unparsedProperties ) {
        // Interpret the property as a concrete type
        if ( const TypedProperty<bool>* interpreted = prop.second->As<TypedProperty<bool> >() ) {
            data->Set( index++, prop.first, interpreted->Value() );
        } else if ( const TypedProperty<int>* interpreted = prop.second->As<TypedProperty<int> >() ) {
            data->Set( index++, prop.first, interpreted->Value() );
        } else if ( const TypedProperty<uint64_t>* interpreted = prop.second->As<TypedProperty<uint64_t> >() ) {
            data->Set( index++, prop.first, interpreted->Value() );
        } else if ( const TypedProperty<float>* interpreted = prop.second->As<TypedProperty<float> >() ) {
            data->Set( index++, prop.first, interpreted->Value() );
        } else if ( const TypedProperty<std::string>* interpreted = prop.second->As<TypedProperty<std::string> >() ) {
            data->Set( index++, prop.first, aiString( interpreted->Value() ) );
        } else if ( const TypedProperty<aiVector3D>* interpreted = prop.second->As<TypedProperty<aiVector3D> >() ) {
            data->Set( index++, prop.first, interpreted->Value() );
        } else {
            ai_assert( false );
        }
    }
}

void Converter::ConvertModel( const Model& model, aiNode& nd, const aiMatrix4x4& node_global_transform )
{
    const std::vector<const Geometry*>& geos = model.GetGeometry();

    std::vector<unsigned int> meshes;
    meshes.reserve( geos.size() );

    for( const Geometry* geo : geos ) {

        const MeshGeometry* const mesh = dynamic_cast< const MeshGeometry* >( geo );
        if ( mesh ) {
            const std::vector<unsigned int>& indices = ConvertMesh( *mesh, model, node_global_transform );
            std::copy( indices.begin(), indices.end(), std::back_inserter( meshes ) );
        }
        else {
            FBXImporter::LogWarn( "ignoring unrecognized geometry: " + geo->Name() );
        }
    }

    if ( meshes.size() ) {
        nd.mMeshes = new unsigned int[ meshes.size() ]();
        nd.mNumMeshes = static_cast< unsigned int >( meshes.size() );

        std::swap_ranges( meshes.begin(), meshes.end(), nd.mMeshes );
    }
}


std::vector<unsigned int> Converter::ConvertMesh( const MeshGeometry& mesh, const Model& model,
    const aiMatrix4x4& node_global_transform )
{
    std::vector<unsigned int> temp;

    MeshMap::const_iterator it = meshes_converted.find( &mesh );
    if ( it != meshes_converted.end() ) {
        std::copy( ( *it ).second.begin(), ( *it ).second.end(), std::back_inserter( temp ) );
        return temp;
    }

    const std::vector<aiVector3D>& vertices = mesh.GetVertices();
    const std::vector<unsigned int>& faces = mesh.GetFaceIndexCounts();
    if ( vertices.empty() || faces.empty() ) {
        FBXImporter::LogWarn( "ignoring empty geometry: " + mesh.Name() );
        return temp;
    }

    // one material per mesh maps easily to aiMesh. Multiple material
    // meshes need to be split.
    const MatIndexArray& mindices = mesh.GetMaterialIndices();
    if ( doc.Settings().readMaterials && !mindices.empty() ) {
        const MatIndexArray::value_type base = mindices[ 0 ];
        for( MatIndexArray::value_type index : mindices ) {
            if ( index != base ) {
                return ConvertMeshMultiMaterial( mesh, model, node_global_transform );
            }
        }
    }

    // faster code-path, just copy the data
    temp.push_back( ConvertMeshSingleMaterial( mesh, model, node_global_transform ) );
    return temp;
}


aiMesh* Converter::SetupEmptyMesh( const MeshGeometry& mesh )
{
    aiMesh* const out_mesh = new aiMesh();
    meshes.push_back( out_mesh );
    meshes_converted[ &mesh ].push_back( static_cast<unsigned int>( meshes.size() - 1 ) );

    // set name
    std::string name = mesh.Name();
    if ( name.substr( 0, 10 ) == "Geometry::" ) {
        name = name.substr( 10 );
    }

    if ( name.length() ) {
        out_mesh->mName.Set( name );
    }

    return out_mesh;
}


unsigned int Converter::ConvertMeshSingleMaterial( const MeshGeometry& mesh, const Model& model,
    const aiMatrix4x4& node_global_transform )
{
    const MatIndexArray& mindices = mesh.GetMaterialIndices();
    aiMesh* const out_mesh = SetupEmptyMesh( mesh );

    const std::vector<aiVector3D>& vertices = mesh.GetVertices();
    const std::vector<unsigned int>& faces = mesh.GetFaceIndexCounts();

    // copy vertices
    out_mesh->mNumVertices = static_cast<unsigned int>( vertices.size() );
    out_mesh->mVertices = new aiVector3D[ vertices.size() ];
    std::copy( vertices.begin(), vertices.end(), out_mesh->mVertices );

    // generate dummy faces
    out_mesh->mNumFaces = static_cast<unsigned int>( faces.size() );
    aiFace* fac = out_mesh->mFaces = new aiFace[ faces.size() ]();

    unsigned int cursor = 0;
    for( unsigned int pcount : faces ) {
        aiFace& f = *fac++;
        f.mNumIndices = pcount;
        f.mIndices = new unsigned int[ pcount ];
        switch ( pcount )
        {
        case 1:
            out_mesh->mPrimitiveTypes |= aiPrimitiveType_POINT;
            break;
        case 2:
            out_mesh->mPrimitiveTypes |= aiPrimitiveType_LINE;
            break;
        case 3:
            out_mesh->mPrimitiveTypes |= aiPrimitiveType_TRIANGLE;
            break;
        default:
            out_mesh->mPrimitiveTypes |= aiPrimitiveType_POLYGON;
            break;
        }
        for ( unsigned int i = 0; i < pcount; ++i ) {
            f.mIndices[ i ] = cursor++;
        }
    }

    // copy normals
    const std::vector<aiVector3D>& normals = mesh.GetNormals();
    if ( normals.size() ) {
        ai_assert( normals.size() == vertices.size() );

        out_mesh->mNormals = new aiVector3D[ vertices.size() ];
        std::copy( normals.begin(), normals.end(), out_mesh->mNormals );
    }

    // copy tangents - assimp requires both tangents and bitangents (binormals)
    // to be present, or neither of them. Compute binormals from normals
    // and tangents if needed.
    const std::vector<aiVector3D>& tangents = mesh.GetTangents();
    const std::vector<aiVector3D>* binormals = &mesh.GetBinormals();

    if ( tangents.size() ) {
        std::vector<aiVector3D> tempBinormals;
        if ( !binormals->size() ) {
            if ( normals.size() ) {
                tempBinormals.resize( normals.size() );
                for ( unsigned int i = 0; i < tangents.size(); ++i ) {
                    tempBinormals[ i ] = normals[ i ] ^ tangents[ i ];
                }

                binormals = &tempBinormals;
            }
            else {
                binormals = NULL;
            }
        }

        if ( binormals ) {
            ai_assert( tangents.size() == vertices.size() );
            ai_assert( binormals->size() == vertices.size() );

            out_mesh->mTangents = new aiVector3D[ vertices.size() ];
            std::copy( tangents.begin(), tangents.end(), out_mesh->mTangents );

            out_mesh->mBitangents = new aiVector3D[ vertices.size() ];
            std::copy( binormals->begin(), binormals->end(), out_mesh->mBitangents );
        }
    }

    // copy texture coords
    for ( unsigned int i = 0; i < AI_MAX_NUMBER_OF_TEXTURECOORDS; ++i ) {
        const std::vector<aiVector2D>& uvs = mesh.GetTextureCoords( i );
        if ( uvs.empty() ) {
            break;
        }

        aiVector3D* out_uv = out_mesh->mTextureCoords[ i ] = new aiVector3D[ vertices.size() ];
        for( const aiVector2D& v : uvs ) {
            *out_uv++ = aiVector3D( v.x, v.y, 0.0f );
        }

        out_mesh->mNumUVComponents[ i ] = 2;
    }

    // copy vertex colors
    for ( unsigned int i = 0; i < AI_MAX_NUMBER_OF_COLOR_SETS; ++i ) {
        const std::vector<aiColor4D>& colors = mesh.GetVertexColors( i );
        if ( colors.empty() ) {
            break;
        }

        out_mesh->mColors[ i ] = new aiColor4D[ vertices.size() ];
        std::copy( colors.begin(), colors.end(), out_mesh->mColors[ i ] );
    }

    if ( !doc.Settings().readMaterials || mindices.empty() ) {
        FBXImporter::LogError( "no material assigned to mesh, setting default material" );
        out_mesh->mMaterialIndex = GetDefaultMaterial();
    }
    else {
        ConvertMaterialForMesh( out_mesh, model, mesh, mindices[ 0 ] );
    }

    if ( doc.Settings().readWeights && mesh.DeformerSkin() != NULL ) {
        ConvertWeights( out_mesh, model, mesh, node_global_transform, NO_MATERIAL_SEPARATION );
    }

    return static_cast<unsigned int>( meshes.size() - 1 );
}

std::vector<unsigned int> Converter::ConvertMeshMultiMaterial( const MeshGeometry& mesh, const Model& model,
    const aiMatrix4x4& node_global_transform )
{
    const MatIndexArray& mindices = mesh.GetMaterialIndices();
    ai_assert( mindices.size() );

    std::set<MatIndexArray::value_type> had;
    std::vector<unsigned int> indices;

    for( MatIndexArray::value_type index : mindices ) {
        if ( had.find( index ) == had.end() ) {

            indices.push_back( ConvertMeshMultiMaterial( mesh, model, index, node_global_transform ) );
            had.insert( index );
        }
    }

    return indices;
}

unsigned int Converter::ConvertMeshMultiMaterial( const MeshGeometry& mesh, const Model& model,
    MatIndexArray::value_type index,
    const aiMatrix4x4& node_global_transform )
{
    aiMesh* const out_mesh = SetupEmptyMesh( mesh );

    const MatIndexArray& mindices = mesh.GetMaterialIndices();
    const std::vector<aiVector3D>& vertices = mesh.GetVertices();
    const std::vector<unsigned int>& faces = mesh.GetFaceIndexCounts();

    const bool process_weights = doc.Settings().readWeights && mesh.DeformerSkin() != NULL;

    unsigned int count_faces = 0;
    unsigned int count_vertices = 0;

    // count faces
    std::vector<unsigned int>::const_iterator itf = faces.begin();
    for ( MatIndexArray::const_iterator it = mindices.begin(),
        end = mindices.end(); it != end; ++it, ++itf )
    {
        if ( ( *it ) != index ) {
            continue;
        }
        ++count_faces;
        count_vertices += *itf;
    }

    ai_assert( count_faces );
    ai_assert( count_vertices );

    // mapping from output indices to DOM indexing, needed to resolve weights
    std::vector<unsigned int> reverseMapping;

    if ( process_weights ) {
        reverseMapping.resize( count_vertices );
    }

    // allocate output data arrays, but don't fill them yet
    out_mesh->mNumVertices = count_vertices;
    out_mesh->mVertices = new aiVector3D[ count_vertices ];

    out_mesh->mNumFaces = count_faces;
    aiFace* fac = out_mesh->mFaces = new aiFace[ count_faces ]();


    // allocate normals
    const std::vector<aiVector3D>& normals = mesh.GetNormals();
    if ( normals.size() ) {
        ai_assert( normals.size() == vertices.size() );
        out_mesh->mNormals = new aiVector3D[ vertices.size() ];
    }

    // allocate tangents, binormals.
    const std::vector<aiVector3D>& tangents = mesh.GetTangents();
    const std::vector<aiVector3D>* binormals = &mesh.GetBinormals();
    std::vector<aiVector3D> tempBinormals;

    if ( tangents.size() ) {
        if ( !binormals->size() ) {
            if ( normals.size() ) {
                // XXX this computes the binormals for the entire mesh, not only
                // the part for which we need them.
                tempBinormals.resize( normals.size() );
                for ( unsigned int i = 0; i < tangents.size(); ++i ) {
                    tempBinormals[ i ] = normals[ i ] ^ tangents[ i ];
                }

                binormals = &tempBinormals;
            }
            else {
                binormals = NULL;
            }
        }

        if ( binormals ) {
            ai_assert( tangents.size() == vertices.size() && binormals->size() == vertices.size() );

            out_mesh->mTangents = new aiVector3D[ vertices.size() ];
            out_mesh->mBitangents = new aiVector3D[ vertices.size() ];
        }
    }

    // allocate texture coords
    unsigned int num_uvs = 0;
    for ( unsigned int i = 0; i < AI_MAX_NUMBER_OF_TEXTURECOORDS; ++i, ++num_uvs ) {
        const std::vector<aiVector2D>& uvs = mesh.GetTextureCoords( i );
        if ( uvs.empty() ) {
            break;
        }

        out_mesh->mTextureCoords[ i ] = new aiVector3D[ vertices.size() ];
        out_mesh->mNumUVComponents[ i ] = 2;
    }

    // allocate vertex colors
    unsigned int num_vcs = 0;
    for ( unsigned int i = 0; i < AI_MAX_NUMBER_OF_COLOR_SETS; ++i, ++num_vcs ) {
        const std::vector<aiColor4D>& colors = mesh.GetVertexColors( i );
        if ( colors.empty() ) {
            break;
        }

        out_mesh->mColors[ i ] = new aiColor4D[ vertices.size() ];
    }

    unsigned int cursor = 0, in_cursor = 0;

    itf = faces.begin();
    for ( MatIndexArray::const_iterator it = mindices.begin(),
        end = mindices.end(); it != end; ++it, ++itf )
    {
        const unsigned int pcount = *itf;
        if ( ( *it ) != index ) {
            in_cursor += pcount;
            continue;
        }

        aiFace& f = *fac++;

        f.mNumIndices = pcount;
        f.mIndices = new unsigned int[ pcount ];
        switch ( pcount )
        {
        case 1:
            out_mesh->mPrimitiveTypes |= aiPrimitiveType_POINT;
            break;
        case 2:
            out_mesh->mPrimitiveTypes |= aiPrimitiveType_LINE;
            break;
        case 3:
            out_mesh->mPrimitiveTypes |= aiPrimitiveType_TRIANGLE;
            break;
        default:
            out_mesh->mPrimitiveTypes |= aiPrimitiveType_POLYGON;
            break;
        }
        for ( unsigned int i = 0; i < pcount; ++i, ++cursor, ++in_cursor ) {
            f.mIndices[ i ] = cursor;

            if ( reverseMapping.size() ) {
                reverseMapping[ cursor ] = in_cursor;
            }

            out_mesh->mVertices[ cursor ] = vertices[ in_cursor ];

            if ( out_mesh->mNormals ) {
                out_mesh->mNormals[ cursor ] = normals[ in_cursor ];
            }

            if ( out_mesh->mTangents ) {
                out_mesh->mTangents[ cursor ] = tangents[ in_cursor ];
                out_mesh->mBitangents[ cursor ] = ( *binormals )[ in_cursor ];
            }

            for ( unsigned int i = 0; i < num_uvs; ++i ) {
                const std::vector<aiVector2D>& uvs = mesh.GetTextureCoords( i );
                out_mesh->mTextureCoords[ i ][ cursor ] = aiVector3D( uvs[ in_cursor ].x, uvs[ in_cursor ].y, 0.0f );
            }

            for ( unsigned int i = 0; i < num_vcs; ++i ) {
                const std::vector<aiColor4D>& cols = mesh.GetVertexColors( i );
                out_mesh->mColors[ i ][ cursor ] = cols[ in_cursor ];
            }
        }
    }

    ConvertMaterialForMesh( out_mesh, model, mesh, index );

    if ( process_weights ) {
        ConvertWeights( out_mesh, model, mesh, node_global_transform, index, &reverseMapping );
    }

    return static_cast<unsigned int>( meshes.size() - 1 );
}


void Converter::ConvertWeights( aiMesh* out, const Model& model, const MeshGeometry& geo,
    const aiMatrix4x4& node_global_transform ,
    unsigned int materialIndex,
    std::vector<unsigned int>* outputVertStartIndices  )
{
    ai_assert( geo.DeformerSkin() );

    std::vector<size_t> out_indices;
    std::vector<size_t> index_out_indices;
    std::vector<size_t> count_out_indices;

    const Skin& sk = *geo.DeformerSkin();

    std::vector<aiBone*> bones;
    bones.reserve( sk.Clusters().size() );

    const bool no_mat_check = materialIndex == NO_MATERIAL_SEPARATION;
    ai_assert( no_mat_check || outputVertStartIndices );

    try {

        for( const Cluster* cluster : sk.Clusters() ) {
            ai_assert( cluster );

            const WeightIndexArray& indices = cluster->GetIndices();

            if ( indices.empty() ) {
                continue;
            }

            const MatIndexArray& mats = geo.GetMaterialIndices();

            bool ok = false;

            const size_t no_index_sentinel = std::numeric_limits<size_t>::max();

            count_out_indices.clear();
            index_out_indices.clear();
            out_indices.clear();

            // now check if *any* of these weights is contained in the output mesh,
            // taking notes so we don't need to do it twice.
            for( WeightIndexArray::value_type index : indices ) {

                unsigned int count = 0;
                const unsigned int* const out_idx = geo.ToOutputVertexIndex( index, count );
                // ToOutputVertexIndex only returns NULL if index is out of bounds
                // which should never happen
                ai_assert( out_idx != NULL );

                index_out_indices.push_back( no_index_sentinel );
                count_out_indices.push_back( 0 );

                for ( unsigned int i = 0; i < count; ++i ) {
                    if ( no_mat_check || static_cast<size_t>( mats[ geo.FaceForVertexIndex( out_idx[ i ] ) ] ) == materialIndex ) {

                        if ( index_out_indices.back() == no_index_sentinel ) {
                            index_out_indices.back() = out_indices.size();

                        }

                        if ( no_mat_check ) {
                            out_indices.push_back( out_idx[ i ] );
                        }
                        else {
                            // this extra lookup is in O(logn), so the entire algorithm becomes O(nlogn)
                            const std::vector<unsigned int>::iterator it = std::lower_bound(
                                outputVertStartIndices->begin(),
                                outputVertStartIndices->end(),
                                out_idx[ i ]
                                );

                            out_indices.push_back( std::distance( outputVertStartIndices->begin(), it ) );
                        }

                        ++count_out_indices.back();
                        ok = true;
                    }
                }
            }

            // if we found at least one, generate the output bones
            // XXX this could be heavily simplified by collecting the bone
            // data in a single step.
            if ( ok ) {
                ConvertCluster( bones, model, *cluster, out_indices, index_out_indices,
                    count_out_indices, node_global_transform );
            }
        }
    }
    catch ( std::exception& ) {
        std::for_each( bones.begin(), bones.end(), Util::delete_fun<aiBone>() );
        throw;
    }

    if ( bones.empty() ) {
        return;
    }

    out->mBones = new aiBone*[ bones.size() ]();
    out->mNumBones = static_cast<unsigned int>( bones.size() );

    std::swap_ranges( bones.begin(), bones.end(), out->mBones );
}

void Converter::ConvertCluster( std::vector<aiBone*>& bones, const Model& /*model*/, const Cluster& cl,
        std::vector<size_t>& out_indices,
        std::vector<size_t>& index_out_indices,
        std::vector<size_t>& count_out_indices,
        const aiMatrix4x4& node_global_transform )
{

    aiBone* const bone = new aiBone();
    bones.push_back( bone );

    bone->mName = FixNodeName( cl.TargetNode()->Name() );

    bone->mOffsetMatrix = cl.TransformLink();
    bone->mOffsetMatrix.Inverse();

    bone->mOffsetMatrix = bone->mOffsetMatrix * node_global_transform;

    bone->mNumWeights = static_cast<unsigned int>( out_indices.size() );
    aiVertexWeight* cursor = bone->mWeights = new aiVertexWeight[ out_indices.size() ];

    const size_t no_index_sentinel = std::numeric_limits<size_t>::max();
    const WeightArray& weights = cl.GetWeights();

    const size_t c = index_out_indices.size();
    for ( size_t i = 0; i < c; ++i ) {
        const size_t index_index = index_out_indices[ i ];

        if ( index_index == no_index_sentinel ) {
            continue;
        }

        const size_t cc = count_out_indices[ i ];
        for ( size_t j = 0; j < cc; ++j ) {
            aiVertexWeight& out_weight = *cursor++;

            out_weight.mVertexId = static_cast<unsigned int>( out_indices[ index_index + j ] );
            out_weight.mWeight = weights[ i ];
        }
    }
}


void Converter::ConvertMaterialForMesh( aiMesh* out, const Model& model, const MeshGeometry& geo,
    MatIndexArray::value_type materialIndex )
{
    // locate source materials for this mesh
    const std::vector<const Material*>& mats = model.GetMaterials();
    if ( static_cast<unsigned int>( materialIndex ) >= mats.size() || materialIndex < 0 ) {
        FBXImporter::LogError( "material index out of bounds, setting default material" );
        out->mMaterialIndex = GetDefaultMaterial();
        return;
    }

    const Material* const mat = mats[ materialIndex ];
    MaterialMap::const_iterator it = materials_converted.find( mat );
    if ( it != materials_converted.end() ) {
        out->mMaterialIndex = ( *it ).second;
        return;
    }

    out->mMaterialIndex = ConvertMaterial( *mat, &geo );
    materials_converted[ mat ] = out->mMaterialIndex;
}

unsigned int Converter::GetDefaultMaterial()
{
    if ( defaultMaterialIndex ) {
        return defaultMaterialIndex - 1;
    }

    aiMaterial* out_mat = new aiMaterial();
    materials.push_back( out_mat );

    const aiColor3D diffuse = aiColor3D( 0.8f, 0.8f, 0.8f );
    out_mat->AddProperty( &diffuse, 1, AI_MATKEY_COLOR_DIFFUSE );

    aiString s;
    s.Set( AI_DEFAULT_MATERIAL_NAME );

    out_mat->AddProperty( &s, AI_MATKEY_NAME );

    defaultMaterialIndex = static_cast< unsigned int >( materials.size() );
    return defaultMaterialIndex - 1;
}


unsigned int Converter::ConvertMaterial( const Material& material, const MeshGeometry* const mesh )
{
    const PropertyTable& props = material.Props();

    // generate empty output material
    aiMaterial* out_mat = new aiMaterial();
    materials_converted[ &material ] = static_cast<unsigned int>( materials.size() );

    materials.push_back( out_mat );

    aiString str;

    // stip Material:: prefix
    std::string name = material.Name();
    if ( name.substr( 0, 10 ) == "Material::" ) {
        name = name.substr( 10 );
    }

    // set material name if not empty - this could happen
    // and there should be no key for it in this case.
    if ( name.length() ) {
        str.Set( name );
        out_mat->AddProperty( &str, AI_MATKEY_NAME );
    }

    // shading stuff and colors
    SetShadingPropertiesCommon( out_mat, props );

    // texture assignments
    SetTextureProperties( out_mat, material.Textures(), mesh );
    SetTextureProperties( out_mat, material.LayeredTextures(), mesh );

    return static_cast<unsigned int>( materials.size() - 1 );
}

unsigned int Converter::ConvertVideo( const Video& video )
{
    // generate empty output texture
    aiTexture* out_tex = new aiTexture();
    textures.push_back( out_tex );

    // assuming the texture is compressed
    out_tex->mWidth = static_cast<unsigned int>( video.ContentLength() ); // total data size
    out_tex->mHeight = 0; // fixed to 0

                            // steal the data from the Video to avoid an additional copy
    out_tex->pcData = reinterpret_cast<aiTexel*>( const_cast<Video&>( video ).RelinquishContent() );

    // try to extract a hint from the file extension
    const std::string& filename = video.FileName().empty() ? video.RelativeFilename() : video.FileName();
    std::string ext = BaseImporter::GetExtension( filename );

    if ( ext == "jpeg" ) {
        ext = "jpg";
    }

    if ( ext.size() <= 3 ) {
        memcpy( out_tex->achFormatHint, ext.c_str(), ext.size() );
    }

    return static_cast<unsigned int>( textures.size() - 1 );
}

void Converter::TrySetTextureProperties( aiMaterial* out_mat, const TextureMap& textures,
    const std::string& propName,
    aiTextureType target, const MeshGeometry* const mesh )
{
    TextureMap::const_iterator it = textures.find( propName );
    if ( it == textures.end() ) {
        return;
    }

    const Texture* const tex = ( *it ).second;
    if ( tex != 0 )
    {
        aiString path;
        path.Set( tex->RelativeFilename() );

        const Video* media = tex->Media();
        if ( media != 0 && media->ContentLength() > 0 ) {
            unsigned int index;

            VideoMap::const_iterator it = textures_converted.find( media );
            if ( it != textures_converted.end() ) {
                index = ( *it ).second;
            }
            else {
                index = ConvertVideo( *media );
                textures_converted[ media ] = index;
            }

            // setup texture reference string (copied from ColladaLoader::FindFilenameForEffectTexture)
            path.data[ 0 ] = '*';
            path.length = 1 + ASSIMP_itoa10( path.data + 1, MAXLEN - 1, index );
        }

        out_mat->AddProperty( &path, _AI_MATKEY_TEXTURE_BASE, target, 0 );

        aiUVTransform uvTrafo;
        // XXX handle all kinds of UV transformations
        uvTrafo.mScaling = tex->UVScaling();
        uvTrafo.mTranslation = tex->UVTranslation();
        out_mat->AddProperty( &uvTrafo, 1, _AI_MATKEY_UVTRANSFORM_BASE, target, 0 );

        const PropertyTable& props = tex->Props();

        int uvIndex = 0;

        bool ok;
        const std::string& uvSet = PropertyGet<std::string>( props, "UVSet", ok );
        if ( ok ) {
            // "default" is the name which usually appears in the FbxFileTexture template
            if ( uvSet != "default" && uvSet.length() ) {
                // this is a bit awkward - we need to find a mesh that uses this
                // material and scan its UV channels for the given UV name because
                // assimp references UV channels by index, not by name.

                // XXX: the case that UV channels may appear in different orders
                // in meshes is unhandled. A possible solution would be to sort
                // the UV channels alphabetically, but this would have the side
                // effect that the primary (first) UV channel would sometimes
                // be moved, causing trouble when users read only the first
                // UV channel and ignore UV channel assignments altogether.

                const unsigned int matIndex = static_cast<unsigned int>( std::distance( materials.begin(),
                    std::find( materials.begin(), materials.end(), out_mat )
                    ) );


                uvIndex = -1;
                if ( !mesh )
                {
                    for( const MeshMap::value_type& v : meshes_converted ) {
                        const MeshGeometry* const mesh = dynamic_cast<const MeshGeometry*> ( v.first );
                        if ( !mesh ) {
                            continue;
                        }

                        const MatIndexArray& mats = mesh->GetMaterialIndices();
                        if ( std::find( mats.begin(), mats.end(), matIndex ) == mats.end() ) {
                            continue;
                        }

                        int index = -1;
                        for ( unsigned int i = 0; i < AI_MAX_NUMBER_OF_TEXTURECOORDS; ++i ) {
                            if ( mesh->GetTextureCoords( i ).empty() ) {
                                break;
                            }
                            const std::string& name = mesh->GetTextureCoordChannelName( i );
                            if ( name == uvSet ) {
                                index = static_cast<int>( i );
                                break;
                            }
                        }
                        if ( index == -1 ) {
                            FBXImporter::LogWarn( "did not find UV channel named " + uvSet + " in a mesh using this material" );
                            continue;
                        }

                        if ( uvIndex == -1 ) {
                            uvIndex = index;
                        }
                        else {
                            FBXImporter::LogWarn( "the UV channel named " + uvSet +
                                " appears at different positions in meshes, results will be wrong" );
                        }
                    }
                }
                else
                {
                    int index = -1;
                    for ( unsigned int i = 0; i < AI_MAX_NUMBER_OF_TEXTURECOORDS; ++i ) {
                        if ( mesh->GetTextureCoords( i ).empty() ) {
                            break;
                        }
                        const std::string& name = mesh->GetTextureCoordChannelName( i );
                        if ( name == uvSet ) {
                            index = static_cast<int>( i );
                            break;
                        }
                    }
                    if ( index == -1 ) {
                        FBXImporter::LogWarn( "did not find UV channel named " + uvSet + " in a mesh using this material" );
                    }

                    if ( uvIndex == -1 ) {
                        uvIndex = index;
                    }
                }

                if ( uvIndex == -1 ) {
                    FBXImporter::LogWarn( "failed to resolve UV channel " + uvSet + ", using first UV channel" );
                    uvIndex = 0;
                }
            }
        }

        out_mat->AddProperty( &uvIndex, 1, _AI_MATKEY_UVWSRC_BASE, target, 0 );
    }
}

void Converter::TrySetTextureProperties( aiMaterial* out_mat, const LayeredTextureMap& layeredTextures,
    const std::string& propName,
    aiTextureType target, const MeshGeometry* const mesh )
{
    LayeredTextureMap::const_iterator it = layeredTextures.find( propName );
    if ( it == layeredTextures.end() ) {
        return;
    }

    int texCount = (*it).second->textureCount();
    
    // Set the blend mode for layered textures
	int blendmode= (*it).second->GetBlendMode();
	out_mat->AddProperty(&blendmode,1,_AI_MATKEY_TEXOP_BASE,target,0);

	for(int texIndex = 0; texIndex < texCount; texIndex++){
    
        const Texture* const tex = ( *it ).second->getTexture(texIndex);

        aiString path;
        path.Set( tex->RelativeFilename() );

        out_mat->AddProperty( &path, _AI_MATKEY_TEXTURE_BASE, target, texIndex );

        aiUVTransform uvTrafo;
        // XXX handle all kinds of UV transformations
        uvTrafo.mScaling = tex->UVScaling();
        uvTrafo.mTranslation = tex->UVTranslation();
        out_mat->AddProperty( &uvTrafo, 1, _AI_MATKEY_UVTRANSFORM_BASE, target, texIndex );

        const PropertyTable& props = tex->Props();

        int uvIndex = 0;

        bool ok;
        const std::string& uvSet = PropertyGet<std::string>( props, "UVSet", ok );
        if ( ok ) {
            // "default" is the name which usually appears in the FbxFileTexture template
            if ( uvSet != "default" && uvSet.length() ) {
                // this is a bit awkward - we need to find a mesh that uses this
                // material and scan its UV channels for the given UV name because
                // assimp references UV channels by index, not by name.

                // XXX: the case that UV channels may appear in different orders
                // in meshes is unhandled. A possible solution would be to sort
                // the UV channels alphabetically, but this would have the side
                // effect that the primary (first) UV channel would sometimes
                // be moved, causing trouble when users read only the first
                // UV channel and ignore UV channel assignments altogether.

                const unsigned int matIndex = static_cast<unsigned int>( std::distance( materials.begin(),
                    std::find( materials.begin(), materials.end(), out_mat )
                    ) );

                uvIndex = -1;
                if ( !mesh )
                {
                    for( const MeshMap::value_type& v : meshes_converted ) {
                        const MeshGeometry* const mesh = dynamic_cast<const MeshGeometry*> ( v.first );
                        if ( !mesh ) {
                            continue;
                        }

                        const MatIndexArray& mats = mesh->GetMaterialIndices();
                        if ( std::find( mats.begin(), mats.end(), matIndex ) == mats.end() ) {
                            continue;
                        }

                        int index = -1;
                        for ( unsigned int i = 0; i < AI_MAX_NUMBER_OF_TEXTURECOORDS; ++i ) {
                            if ( mesh->GetTextureCoords( i ).empty() ) {
                                break;
                            }
                            const std::string& name = mesh->GetTextureCoordChannelName( i );
                            if ( name == uvSet ) {
                                index = static_cast<int>( i );
                                break;
                            }
                        }
                        if ( index == -1 ) {
                            FBXImporter::LogWarn( "did not find UV channel named " + uvSet + " in a mesh using this material" );
                            continue;
                        }

                        if ( uvIndex == -1 ) {
                            uvIndex = index;
                        }
                        else {
                            FBXImporter::LogWarn( "the UV channel named " + uvSet +
                                " appears at different positions in meshes, results will be wrong" );
                        }
                    }
                }
                else
                {
                    int index = -1;
                    for ( unsigned int i = 0; i < AI_MAX_NUMBER_OF_TEXTURECOORDS; ++i ) {
                        if ( mesh->GetTextureCoords( i ).empty() ) {
                            break;
                        }
                        const std::string& name = mesh->GetTextureCoordChannelName( i );
                        if ( name == uvSet ) {
                            index = static_cast<int>( i );
                            break;
                        }
                    }
                    if ( index == -1 ) {
                        FBXImporter::LogWarn( "did not find UV channel named " + uvSet + " in a mesh using this material" );
                    }

                    if ( uvIndex == -1 ) {
                        uvIndex = index;
                    }
                }

                if ( uvIndex == -1 ) {
                    FBXImporter::LogWarn( "failed to resolve UV channel " + uvSet + ", using first UV channel" );
                    uvIndex = 0;
                }
            }
        }

        out_mat->AddProperty( &uvIndex, 1, _AI_MATKEY_UVWSRC_BASE, target, texIndex );
    }
}

void Converter::SetTextureProperties( aiMaterial* out_mat, const TextureMap& textures, const MeshGeometry* const mesh )
{
    TrySetTextureProperties( out_mat, textures, "DiffuseColor", aiTextureType_DIFFUSE, mesh );
    TrySetTextureProperties( out_mat, textures, "AmbientColor", aiTextureType_AMBIENT, mesh );
    TrySetTextureProperties( out_mat, textures, "EmissiveColor", aiTextureType_EMISSIVE, mesh );
    TrySetTextureProperties( out_mat, textures, "SpecularColor", aiTextureType_SPECULAR, mesh );
    TrySetTextureProperties( out_mat, textures, "SpecularFactor", aiTextureType_SPECULAR, mesh);
    TrySetTextureProperties( out_mat, textures, "TransparentColor", aiTextureType_OPACITY, mesh );
    TrySetTextureProperties( out_mat, textures, "ReflectionColor", aiTextureType_REFLECTION, mesh );
    TrySetTextureProperties( out_mat, textures, "DisplacementColor", aiTextureType_DISPLACEMENT, mesh );
    TrySetTextureProperties( out_mat, textures, "NormalMap", aiTextureType_NORMALS, mesh );
    TrySetTextureProperties( out_mat, textures, "Bump", aiTextureType_HEIGHT, mesh );
    TrySetTextureProperties( out_mat, textures, "ShininessExponent", aiTextureType_SHININESS, mesh );
}

void Converter::SetTextureProperties( aiMaterial* out_mat, const LayeredTextureMap& layeredTextures, const MeshGeometry* const mesh )
{
    TrySetTextureProperties( out_mat, layeredTextures, "DiffuseColor", aiTextureType_DIFFUSE, mesh );
    TrySetTextureProperties( out_mat, layeredTextures, "AmbientColor", aiTextureType_AMBIENT, mesh );
    TrySetTextureProperties( out_mat, layeredTextures, "EmissiveColor", aiTextureType_EMISSIVE, mesh );
    TrySetTextureProperties( out_mat, layeredTextures, "SpecularColor", aiTextureType_SPECULAR, mesh );
    TrySetTextureProperties( out_mat, layeredTextures, "SpecularFactor", aiTextureType_SPECULAR, mesh);
    TrySetTextureProperties( out_mat, layeredTextures, "TransparentColor", aiTextureType_OPACITY, mesh );
    TrySetTextureProperties( out_mat, layeredTextures, "ReflectionColor", aiTextureType_REFLECTION, mesh );
    TrySetTextureProperties( out_mat, layeredTextures, "DisplacementColor", aiTextureType_DISPLACEMENT, mesh );
    TrySetTextureProperties( out_mat, layeredTextures, "NormalMap", aiTextureType_NORMALS, mesh );
    TrySetTextureProperties( out_mat, layeredTextures, "Bump", aiTextureType_HEIGHT, mesh );
    TrySetTextureProperties( out_mat, layeredTextures, "ShininessExponent", aiTextureType_SHININESS, mesh );
}

aiColor3D Converter::GetColorPropertyFromMaterial( const PropertyTable& props, const std::string& baseName,
    bool& result )
{
    result = true;

    bool ok;
    const aiVector3D& Diffuse = PropertyGet<aiVector3D>( props, baseName, ok );
    if ( ok ) {
        return aiColor3D( Diffuse.x, Diffuse.y, Diffuse.z );
    }
    else {
        aiVector3D DiffuseColor = PropertyGet<aiVector3D>( props, baseName + "Color", ok );
        if ( ok ) {
            float DiffuseFactor = PropertyGet<float>( props, baseName + "Factor", ok );
            if ( ok ) {
                DiffuseColor *= DiffuseFactor;
            }

            return aiColor3D( DiffuseColor.x, DiffuseColor.y, DiffuseColor.z );
        }
    }
    result = false;
    return aiColor3D( 0.0f, 0.0f, 0.0f );
}


void Converter::SetShadingPropertiesCommon( aiMaterial* out_mat, const PropertyTable& props )
{
    // set shading properties. There are various, redundant ways in which FBX materials
    // specify their shading settings (depending on shading models, prop
    // template etc.). No idea which one is right in a particular context.
    // Just try to make sense of it - there's no spec to verify this against,
    // so why should we.
    bool ok;
    const aiColor3D& Diffuse = GetColorPropertyFromMaterial( props, "Diffuse", ok );
    if ( ok ) {
        out_mat->AddProperty( &Diffuse, 1, AI_MATKEY_COLOR_DIFFUSE );
    }

    const aiColor3D& Emissive = GetColorPropertyFromMaterial( props, "Emissive", ok );
    if ( ok ) {
        out_mat->AddProperty( &Emissive, 1, AI_MATKEY_COLOR_EMISSIVE );
    }

    const aiColor3D& Ambient = GetColorPropertyFromMaterial( props, "Ambient", ok );
    if ( ok ) {
        out_mat->AddProperty( &Ambient, 1, AI_MATKEY_COLOR_AMBIENT );
    }

    const aiColor3D& Specular = GetColorPropertyFromMaterial( props, "Specular", ok );
    if ( ok ) {
        out_mat->AddProperty( &Specular, 1, AI_MATKEY_COLOR_SPECULAR );
    }

    const float Opacity = PropertyGet<float>( props, "Opacity", ok );
    if ( ok ) {
        out_mat->AddProperty( &Opacity, 1, AI_MATKEY_OPACITY );
    }

    const float Reflectivity = PropertyGet<float>( props, "Reflectivity", ok );
    if ( ok ) {
        out_mat->AddProperty( &Reflectivity, 1, AI_MATKEY_REFLECTIVITY );
    }

    const float Shininess = PropertyGet<float>( props, "Shininess", ok );
    if ( ok ) {
        out_mat->AddProperty( &Shininess, 1, AI_MATKEY_SHININESS_STRENGTH );
    }

    const float ShininessExponent = PropertyGet<float>( props, "ShininessExponent", ok );
    if ( ok ) {
        out_mat->AddProperty( &ShininessExponent, 1, AI_MATKEY_SHININESS );
    }
}


double Converter::FrameRateToDouble( FileGlobalSettings::FrameRate fp, double customFPSVal )
{
    switch ( fp ) {
    case FileGlobalSettings::FrameRate_DEFAULT:
        return 1.0;

    case FileGlobalSettings::FrameRate_120:
        return 120.0;

    case FileGlobalSettings::FrameRate_100:
        return 100.0;

    case FileGlobalSettings::FrameRate_60:
        return 60.0;

    case FileGlobalSettings::FrameRate_50:
        return 50.0;

    case FileGlobalSettings::FrameRate_48:
        return 48.0;

    case FileGlobalSettings::FrameRate_30:
    case FileGlobalSettings::FrameRate_30_DROP:
        return 30.0;

    case FileGlobalSettings::FrameRate_NTSC_DROP_FRAME:
    case FileGlobalSettings::FrameRate_NTSC_FULL_FRAME:
        return 29.9700262;

    case FileGlobalSettings::FrameRate_PAL:
        return 25.0;

    case FileGlobalSettings::FrameRate_CINEMA:
        return 24.0;

    case FileGlobalSettings::FrameRate_1000:
        return 1000.0;

    case FileGlobalSettings::FrameRate_CINEMA_ND:
        return 23.976;

    case FileGlobalSettings::FrameRate_CUSTOM:
        return customFPSVal;

    case FileGlobalSettings::FrameRate_MAX: // this is to silence compiler warnings
        break;
    }

    ai_assert( false );
    return -1.0f;
}


void Converter::ConvertAnimations()
{
    // first of all determine framerate
    const FileGlobalSettings::FrameRate fps = doc.GlobalSettings().TimeMode();
    const float custom = doc.GlobalSettings().CustomFrameRate();
    anim_fps = FrameRateToDouble( fps, custom );

    const std::vector<const AnimationStack*>& animations = doc.AnimationStacks();
    for( const AnimationStack* stack : animations ) {
        ConvertAnimationStack( *stack );
    }
}


void Converter::RenameNode( const std::string& fixed_name, const std::string& new_name )
{
    ai_assert( node_names.find( fixed_name ) != node_names.end() );
    ai_assert( node_names.find( new_name ) == node_names.end() );

    renamed_nodes[ fixed_name ] = new_name;

    const aiString fn( fixed_name );

    for( aiCamera* cam : cameras ) {
        if ( cam->mName == fn ) {
            cam->mName.Set( new_name );
            break;
        }
    }

    for( aiLight* light : lights ) {
        if ( light->mName == fn ) {
            light->mName.Set( new_name );
            break;
        }
    }

    for( aiAnimation* anim : animations ) {
        for ( unsigned int i = 0; i < anim->mNumChannels; ++i ) {
            aiNodeAnim* const na = anim->mChannels[ i ];
            if ( na->mNodeName == fn ) {
                na->mNodeName.Set( new_name );
                break;
            }
        }
    }
}


std::string Converter::FixNodeName( const std::string& name )
{
    // strip Model:: prefix, avoiding ambiguities (i.e. don't strip if
    // this causes ambiguities, well possible between empty identifiers,
    // such as "Model::" and ""). Make sure the behaviour is consistent
    // across multiple calls to FixNodeName().
    if ( name.substr( 0, 7 ) == "Model::" ) {
        std::string temp = name.substr( 7 );

        const NodeNameMap::const_iterator it = node_names.find( temp );
        if ( it != node_names.end() ) {
            if ( !( *it ).second ) {
                return FixNodeName( name + "_" );
            }
        }
        node_names[ temp ] = true;

        const NameNameMap::const_iterator rit = renamed_nodes.find( temp );
        return rit == renamed_nodes.end() ? temp : ( *rit ).second;
    }

    const NodeNameMap::const_iterator it = node_names.find( name );
    if ( it != node_names.end() ) {
        if ( ( *it ).second ) {
            return FixNodeName( name + "_" );
        }
    }
    node_names[ name ] = false;

    const NameNameMap::const_iterator rit = renamed_nodes.find( name );
    return rit == renamed_nodes.end() ? name : ( *rit ).second;
}

void Converter::ConvertAnimationStack( const AnimationStack& st )
{
    const AnimationLayerList& layers = st.Layers();
    if ( layers.empty() ) {
        return;
    }

    aiAnimation* const anim = new aiAnimation();
    animations.push_back( anim );

    // strip AnimationStack:: prefix
    std::string name = st.Name();
    if ( name.substr( 0, 16 ) == "AnimationStack::" ) {
        name = name.substr( 16 );
    }
    else if ( name.substr( 0, 11 ) == "AnimStack::" ) {
        name = name.substr( 11 );
    }

    anim->mName.Set( name );

    // need to find all nodes for which we need to generate node animations -
    // it may happen that we need to merge multiple layers, though.
    NodeMap node_map;

    // reverse mapping from curves to layers, much faster than querying
    // the FBX DOM for it.
    LayerMap layer_map;

    const char* prop_whitelist[] = {
        "Lcl Scaling",
        "Lcl Rotation",
        "Lcl Translation"
    };

    for( const AnimationLayer* layer : layers ) {
        ai_assert( layer );

        const AnimationCurveNodeList& nodes = layer->Nodes( prop_whitelist, 3 );
        for( const AnimationCurveNode* node : nodes ) {
            ai_assert( node );

            const Model* const model = dynamic_cast<const Model*>( node->Target() );
            // this can happen - it could also be a NodeAttribute (i.e. for camera animations)
            if ( !model ) {
                continue;
            }

            const std::string& name = FixNodeName( model->Name() );
            node_map[ name ].push_back( node );

            layer_map[ node ] = layer;
        }
    }

    // generate node animations
    std::vector<aiNodeAnim*> node_anims;

    double min_time = 1e10;
    double max_time = -1e10;

    int64_t start_time = st.LocalStart();
    int64_t stop_time = st.LocalStop();
    double start_timeF = CONVERT_FBX_TIME( start_time );
    double stop_timeF = CONVERT_FBX_TIME( stop_time );

    try {
        for( const NodeMap::value_type& kv : node_map ) {
            GenerateNodeAnimations( node_anims,
                kv.first,
                kv.second,
                layer_map,
                start_time, stop_time,
                max_time,
                min_time );
        }
    }
    catch ( std::exception& ) {
        std::for_each( node_anims.begin(), node_anims.end(), Util::delete_fun<aiNodeAnim>() );
        throw;
    }

    if ( node_anims.size() ) {
        anim->mChannels = new aiNodeAnim*[ node_anims.size() ]();
        anim->mNumChannels = static_cast<unsigned int>( node_anims.size() );

        std::swap_ranges( node_anims.begin(), node_anims.end(), anim->mChannels );
    }
    else {
        // empty animations would fail validation, so drop them
        delete anim;
        animations.pop_back();
        FBXImporter::LogInfo( "ignoring empty AnimationStack (using IK?): " + name );
        return;
    }

    //adjust relative timing for animation
    {
        double start_fps = start_timeF * anim_fps;

        for ( unsigned int c = 0; c < anim->mNumChannels; c++ )
        {
            aiNodeAnim* channel = anim->mChannels[ c ];
            for ( uint32_t i = 0; i < channel->mNumPositionKeys; i++ )
                channel->mPositionKeys[ i ].mTime -= start_fps;
            for ( uint32_t i = 0; i < channel->mNumRotationKeys; i++ )
                channel->mRotationKeys[ i ].mTime -= start_fps;
            for ( uint32_t i = 0; i < channel->mNumScalingKeys; i++ )
                channel->mScalingKeys[ i ].mTime -= start_fps;
        }

        max_time -= min_time;
    }

    // for some mysterious reason, mDuration is simply the maximum key -- the
    // validator always assumes animations to start at zero.
    anim->mDuration = ( stop_timeF - start_timeF ) * anim_fps;
    anim->mTicksPerSecond = anim_fps;
}

// ------------------------------------------------------------------------------------------------
// sanity check whether the input is ok
static void validateAnimCurveNodes( const std::vector<const AnimationCurveNode*>& curves,
    bool strictMode ) {
    const Object* target( NULL );
    for( const AnimationCurveNode* node : curves ) {
        if ( !target ) {
            target = node->Target();
        }
        if ( node->Target() != target ) {
            FBXImporter::LogWarn( "Node target is nullptr type." );
        }
        if ( strictMode ) {
            ai_assert( node->Target() == target );
        }
    }
}

// ------------------------------------------------------------------------------------------------
void Converter::GenerateNodeAnimations( std::vector<aiNodeAnim*>& node_anims,
    const std::string& fixed_name,
    const std::vector<const AnimationCurveNode*>& curves,
    const LayerMap& layer_map,
    int64_t start, int64_t stop,
    double& max_time,
    double& min_time )
{

    NodeMap node_property_map;
    ai_assert( curves.size() );

#ifdef ASSIMP_BUILD_DEBUG
    validateAnimCurveNodes( curves, doc.Settings().strictMode );
#endif
    const AnimationCurveNode* curve_node = NULL;
    for( const AnimationCurveNode* node : curves ) {
        ai_assert( node );

        if ( node->TargetProperty().empty() ) {
            FBXImporter::LogWarn( "target property for animation curve not set: " + node->Name() );
            continue;
        }

        curve_node = node;
        if ( node->Curves().empty() ) {
            FBXImporter::LogWarn( "no animation curves assigned to AnimationCurveNode: " + node->Name() );
            continue;
        }

        node_property_map[ node->TargetProperty() ].push_back( node );
    }

    ai_assert( curve_node );
    ai_assert( curve_node->TargetAsModel() );

    const Model& target = *curve_node->TargetAsModel();

    // check for all possible transformation components
    NodeMap::const_iterator chain[ TransformationComp_MAXIMUM ];

    bool has_any = false;
    bool has_complex = false;

    for ( size_t i = 0; i < TransformationComp_MAXIMUM; ++i ) {
        const TransformationComp comp = static_cast<TransformationComp>( i );

        // inverse pivots don't exist in the input, we just generate them
        if ( comp == TransformationComp_RotationPivotInverse || comp == TransformationComp_ScalingPivotInverse ) {
            chain[ i ] = node_property_map.end();
            continue;
        }

        chain[ i ] = node_property_map.find( NameTransformationCompProperty( comp ) );
        if ( chain[ i ] != node_property_map.end() ) {

            // check if this curves contains redundant information by looking
            // up the corresponding node's transformation chain.
            if ( doc.Settings().optimizeEmptyAnimationCurves &&
                IsRedundantAnimationData( target, comp, ( *chain[ i ] ).second ) ) {

                FBXImporter::LogDebug( "dropping redundant animation channel for node " + target.Name() );
                continue;
            }

            has_any = true;

            if ( comp != TransformationComp_Rotation && comp != TransformationComp_Scaling && comp != TransformationComp_Translation &&
                comp != TransformationComp_GeometricScaling && comp != TransformationComp_GeometricRotation && comp != TransformationComp_GeometricTranslation )
            {
                has_complex = true;
            }
        }
    }

    if ( !has_any ) {
        FBXImporter::LogWarn( "ignoring node animation, did not find any transformation key frames" );
        return;
    }

    // this needs to play nicely with GenerateTransformationNodeChain() which will
    // be invoked _later_ (animations come first). If this node has only rotation,
    // scaling and translation _and_ there are no animated other components either,
    // we can use a single node and also a single node animation channel.
    if ( !has_complex && !NeedsComplexTransformationChain( target ) ) {

        aiNodeAnim* const nd = GenerateSimpleNodeAnim( fixed_name, target, chain,
            node_property_map.end(),
            layer_map,
            start, stop,
            max_time,
            min_time,
            true // input is TRS order, assimp is SRT
            );

        ai_assert( nd );
        if ( nd->mNumPositionKeys == 0 && nd->mNumRotationKeys == 0 && nd->mNumScalingKeys == 0 ) {
            delete nd;
        }
        else {
            node_anims.push_back( nd );
        }
        return;
    }

    // otherwise, things get gruesome and we need separate animation channels
    // for each part of the transformation chain. Remember which channels
    // we generated and pass this information to the node conversion
    // code to avoid nodes that have identity transform, but non-identity
    // animations, being dropped.
    unsigned int flags = 0, bit = 0x1;
    for ( size_t i = 0; i < TransformationComp_MAXIMUM; ++i, bit <<= 1 ) {
        const TransformationComp comp = static_cast<TransformationComp>( i );

        if ( chain[ i ] != node_property_map.end() ) {
            flags |= bit;

            ai_assert( comp != TransformationComp_RotationPivotInverse );
            ai_assert( comp != TransformationComp_ScalingPivotInverse );

            const std::string& chain_name = NameTransformationChainNode( fixed_name, comp );

            aiNodeAnim* na = nullptr;
            switch ( comp )
            {
            case TransformationComp_Rotation:
            case TransformationComp_PreRotation:
            case TransformationComp_PostRotation:
            case TransformationComp_GeometricRotation:
                na = GenerateRotationNodeAnim( chain_name,
                    target,
                    ( *chain[ i ] ).second,
                    layer_map,
                    start, stop,
                    max_time,
                    min_time );

                break;

            case TransformationComp_RotationOffset:
            case TransformationComp_RotationPivot:
            case TransformationComp_ScalingOffset:
            case TransformationComp_ScalingPivot:
            case TransformationComp_Translation:
            case TransformationComp_GeometricTranslation:
                na = GenerateTranslationNodeAnim( chain_name,
                    target,
                    ( *chain[ i ] ).second,
                    layer_map,
                    start, stop,
                    max_time,
                    min_time );

                // pivoting requires us to generate an implicit inverse channel to undo the pivot translation
                if ( comp == TransformationComp_RotationPivot ) {
                    const std::string& invName = NameTransformationChainNode( fixed_name,
                        TransformationComp_RotationPivotInverse );

                    aiNodeAnim* const inv = GenerateTranslationNodeAnim( invName,
                        target,
                        ( *chain[ i ] ).second,
                        layer_map,
                        start, stop,
                        max_time,
                        min_time,
                        true );

                    ai_assert( inv );
                    if ( inv->mNumPositionKeys == 0 && inv->mNumRotationKeys == 0 && inv->mNumScalingKeys == 0 ) {
                        delete inv;
                    }
                    else {
                        node_anims.push_back( inv );
                    }

                    ai_assert( TransformationComp_RotationPivotInverse > i );
                    flags |= bit << ( TransformationComp_RotationPivotInverse - i );
                }
                else if ( comp == TransformationComp_ScalingPivot ) {
                    const std::string& invName = NameTransformationChainNode( fixed_name,
                        TransformationComp_ScalingPivotInverse );

                    aiNodeAnim* const inv = GenerateTranslationNodeAnim( invName,
                        target,
                        ( *chain[ i ] ).second,
                        layer_map,
                        start, stop,
                        max_time,
                        min_time,
                        true );

                    ai_assert( inv );
                    if ( inv->mNumPositionKeys == 0 && inv->mNumRotationKeys == 0 && inv->mNumScalingKeys == 0 ) {
                        delete inv;
                    }
                    else {
                        node_anims.push_back( inv );
                    }

                    ai_assert( TransformationComp_RotationPivotInverse > i );
                    flags |= bit << ( TransformationComp_RotationPivotInverse - i );
                }

                break;

            case TransformationComp_Scaling:
            case TransformationComp_GeometricScaling:
                na = GenerateScalingNodeAnim( chain_name,
                    target,
                    ( *chain[ i ] ).second,
                    layer_map,
                    start, stop,
                    max_time,
                    min_time );

                break;

            default:
                ai_assert( false );
            }

            ai_assert( na );
            if ( na->mNumPositionKeys == 0 && na->mNumRotationKeys == 0 && na->mNumScalingKeys == 0 ) {
                delete na;
            }
            else {
                node_anims.push_back( na );
            }
            continue;
        }
    }

    node_anim_chain_bits[ fixed_name ] = flags;
}

bool Converter::IsRedundantAnimationData( const Model& target,
    TransformationComp comp,
    const std::vector<const AnimationCurveNode*>& curves )
{
    ai_assert( curves.size() );

    // look for animation nodes with
    //  * sub channels for all relevant components set
    //  * one key/value pair per component
    //  * combined values match up the corresponding value in the bind pose node transformation
    // only such nodes are 'redundant' for this function.

    if ( curves.size() > 1 ) {
        return false;
    }

    const AnimationCurveNode& nd = *curves.front();
    const AnimationCurveMap& sub_curves = nd.Curves();

    const AnimationCurveMap::const_iterator dx = sub_curves.find( "d|X" );
    const AnimationCurveMap::const_iterator dy = sub_curves.find( "d|Y" );
    const AnimationCurveMap::const_iterator dz = sub_curves.find( "d|Z" );

    if ( dx == sub_curves.end() || dy == sub_curves.end() || dz == sub_curves.end() ) {
        return false;
    }

    const KeyValueList& vx = ( *dx ).second->GetValues();
    const KeyValueList& vy = ( *dy ).second->GetValues();
    const KeyValueList& vz = ( *dz ).second->GetValues();

    if ( vx.size() != 1 || vy.size() != 1 || vz.size() != 1 ) {
        return false;
    }

    const aiVector3D dyn_val = aiVector3D( vx[ 0 ], vy[ 0 ], vz[ 0 ] );
    const aiVector3D& static_val = PropertyGet<aiVector3D>( target.Props(),
        NameTransformationCompProperty( comp ),
        TransformationCompDefaultValue( comp )
        );

    const float epsilon = 1e-6f;
    return ( dyn_val - static_val ).SquareLength() < epsilon;
}


aiNodeAnim* Converter::GenerateRotationNodeAnim( const std::string& name,
    const Model& target,
    const std::vector<const AnimationCurveNode*>& curves,
    const LayerMap& layer_map,
    int64_t start, int64_t stop,
    double& max_time,
    double& min_time )
{
    ScopeGuard<aiNodeAnim> na( new aiNodeAnim() );
    na->mNodeName.Set( name );

    ConvertRotationKeys( na, curves, layer_map, start, stop, max_time, min_time, target.RotationOrder() );

    // dummy scaling key
    na->mScalingKeys = new aiVectorKey[ 1 ];
    na->mNumScalingKeys = 1;

    na->mScalingKeys[ 0 ].mTime = 0.;
    na->mScalingKeys[ 0 ].mValue = aiVector3D( 1.0f, 1.0f, 1.0f );

    // dummy position key
    na->mPositionKeys = new aiVectorKey[ 1 ];
    na->mNumPositionKeys = 1;

    na->mPositionKeys[ 0 ].mTime = 0.;
    na->mPositionKeys[ 0 ].mValue = aiVector3D();

    return na.dismiss();
}

aiNodeAnim* Converter::GenerateScalingNodeAnim( const std::string& name,
    const Model& /*target*/,
    const std::vector<const AnimationCurveNode*>& curves,
    const LayerMap& layer_map,
    int64_t start, int64_t stop,
    double& max_time,
    double& min_time )
{
    ScopeGuard<aiNodeAnim> na( new aiNodeAnim() );
    na->mNodeName.Set( name );

    ConvertScaleKeys( na, curves, layer_map, start, stop, max_time, min_time );

    // dummy rotation key
    na->mRotationKeys = new aiQuatKey[ 1 ];
    na->mNumRotationKeys = 1;

    na->mRotationKeys[ 0 ].mTime = 0.;
    na->mRotationKeys[ 0 ].mValue = aiQuaternion();

    // dummy position key
    na->mPositionKeys = new aiVectorKey[ 1 ];
    na->mNumPositionKeys = 1;

    na->mPositionKeys[ 0 ].mTime = 0.;
    na->mPositionKeys[ 0 ].mValue = aiVector3D();

    return na.dismiss();
}


aiNodeAnim* Converter::GenerateTranslationNodeAnim( const std::string& name,
    const Model& /*target*/,
    const std::vector<const AnimationCurveNode*>& curves,
    const LayerMap& layer_map,
    int64_t start, int64_t stop,
    double& max_time,
    double& min_time,
    bool inverse )
{
    ScopeGuard<aiNodeAnim> na( new aiNodeAnim() );
    na->mNodeName.Set( name );

    ConvertTranslationKeys( na, curves, layer_map, start, stop, max_time, min_time );

    if ( inverse ) {
        for ( unsigned int i = 0; i < na->mNumPositionKeys; ++i ) {
            na->mPositionKeys[ i ].mValue *= -1.0f;
        }
    }

    // dummy scaling key
    na->mScalingKeys = new aiVectorKey[ 1 ];
    na->mNumScalingKeys = 1;

    na->mScalingKeys[ 0 ].mTime = 0.;
    na->mScalingKeys[ 0 ].mValue = aiVector3D( 1.0f, 1.0f, 1.0f );

    // dummy rotation key
    na->mRotationKeys = new aiQuatKey[ 1 ];
    na->mNumRotationKeys = 1;

    na->mRotationKeys[ 0 ].mTime = 0.;
    na->mRotationKeys[ 0 ].mValue = aiQuaternion();

    return na.dismiss();
}

aiNodeAnim* Converter::GenerateSimpleNodeAnim( const std::string& name,
    const Model& target,
    NodeMap::const_iterator chain[ TransformationComp_MAXIMUM ],
    NodeMap::const_iterator iter_end,
    const LayerMap& layer_map,
    int64_t start, int64_t stop,
    double& max_time,
    double& min_time,
    bool reverse_order )

{
    ScopeGuard<aiNodeAnim> na( new aiNodeAnim() );
    na->mNodeName.Set( name );

    const PropertyTable& props = target.Props();

    // need to convert from TRS order to SRT?
    if ( reverse_order ) {

        aiVector3D def_scale = PropertyGet( props, "Lcl Scaling", aiVector3D( 1.f, 1.f, 1.f ) );
        aiVector3D def_translate = PropertyGet( props, "Lcl Translation", aiVector3D( 0.f, 0.f, 0.f ) );
        aiVector3D def_rot = PropertyGet( props, "Lcl Rotation", aiVector3D( 0.f, 0.f, 0.f ) );

        KeyFrameListList scaling;
        KeyFrameListList translation;
        KeyFrameListList rotation;

        if ( chain[ TransformationComp_Scaling ] != iter_end ) {
            scaling = GetKeyframeList( ( *chain[ TransformationComp_Scaling ] ).second, start, stop );
        }

        if ( chain[ TransformationComp_Translation ] != iter_end ) {
            translation = GetKeyframeList( ( *chain[ TransformationComp_Translation ] ).second, start, stop );
        }

        if ( chain[ TransformationComp_Rotation ] != iter_end ) {
            rotation = GetKeyframeList( ( *chain[ TransformationComp_Rotation ] ).second, start, stop );
        }

        KeyFrameListList joined;
        joined.insert( joined.end(), scaling.begin(), scaling.end() );
        joined.insert( joined.end(), translation.begin(), translation.end() );
        joined.insert( joined.end(), rotation.begin(), rotation.end() );

        const KeyTimeList& times = GetKeyTimeList( joined );

        aiQuatKey* out_quat = new aiQuatKey[ times.size() ];
        aiVectorKey* out_scale = new aiVectorKey[ times.size() ];
        aiVectorKey* out_translation = new aiVectorKey[ times.size() ];

        if ( times.size() )
        {
            ConvertTransformOrder_TRStoSRT( out_quat, out_scale, out_translation,
                scaling,
                translation,
                rotation,
                times,
                max_time,
                min_time,
                target.RotationOrder(),
                def_scale,
                def_translate,
                def_rot );
        }

        // XXX remove duplicates / redundant keys which this operation did
        // likely produce if not all three channels were equally dense.

        na->mNumScalingKeys = static_cast<unsigned int>( times.size() );
        na->mNumRotationKeys = na->mNumScalingKeys;
        na->mNumPositionKeys = na->mNumScalingKeys;

        na->mScalingKeys = out_scale;
        na->mRotationKeys = out_quat;
        na->mPositionKeys = out_translation;
    }
    else {

        // if a particular transformation is not given, grab it from
        // the corresponding node to meet the semantics of aiNodeAnim,
        // which requires all of rotation, scaling and translation
        // to be set.
        if ( chain[ TransformationComp_Scaling ] != iter_end ) {
            ConvertScaleKeys( na, ( *chain[ TransformationComp_Scaling ] ).second,
                layer_map,
                start, stop,
                max_time,
                min_time );
        }
        else {
            na->mScalingKeys = new aiVectorKey[ 1 ];
            na->mNumScalingKeys = 1;

            na->mScalingKeys[ 0 ].mTime = 0.;
            na->mScalingKeys[ 0 ].mValue = PropertyGet( props, "Lcl Scaling",
                aiVector3D( 1.f, 1.f, 1.f ) );
        }

        if ( chain[ TransformationComp_Rotation ] != iter_end ) {
            ConvertRotationKeys( na, ( *chain[ TransformationComp_Rotation ] ).second,
                layer_map,
                start, stop,
                max_time,
                min_time,
                target.RotationOrder() );
        }
        else {
            na->mRotationKeys = new aiQuatKey[ 1 ];
            na->mNumRotationKeys = 1;

            na->mRotationKeys[ 0 ].mTime = 0.;
            na->mRotationKeys[ 0 ].mValue = EulerToQuaternion(
                PropertyGet( props, "Lcl Rotation", aiVector3D( 0.f, 0.f, 0.f ) ),
                target.RotationOrder() );
        }

        if ( chain[ TransformationComp_Translation ] != iter_end ) {
            ConvertTranslationKeys( na, ( *chain[ TransformationComp_Translation ] ).second,
                layer_map,
                start, stop,
                max_time,
                min_time );
        }
        else {
            na->mPositionKeys = new aiVectorKey[ 1 ];
            na->mNumPositionKeys = 1;

            na->mPositionKeys[ 0 ].mTime = 0.;
            na->mPositionKeys[ 0 ].mValue = PropertyGet( props, "Lcl Translation",
                aiVector3D( 0.f, 0.f, 0.f ) );
        }

    }
    return na.dismiss();
}

Converter::KeyFrameListList Converter::GetKeyframeList( const std::vector<const AnimationCurveNode*>& nodes, int64_t start, int64_t stop )
{
    KeyFrameListList inputs;
    inputs.reserve( nodes.size() * 3 );

    //give some breathing room for rounding errors
    int64_t adj_start = start - 10000;
    int64_t adj_stop = stop + 10000;

    for( const AnimationCurveNode* node : nodes ) {
        ai_assert( node );

        const AnimationCurveMap& curves = node->Curves();
        for( const AnimationCurveMap::value_type& kv : curves ) {

            unsigned int mapto;
            if ( kv.first == "d|X" ) {
                mapto = 0;
            }
            else if ( kv.first == "d|Y" ) {
                mapto = 1;
            }
            else if ( kv.first == "d|Z" ) {
                mapto = 2;
            }
            else {
                FBXImporter::LogWarn( "ignoring scale animation curve, did not recognize target component" );
                continue;
            }

            const AnimationCurve* const curve = kv.second;
            ai_assert( curve->GetKeys().size() == curve->GetValues().size() && curve->GetKeys().size() );

            //get values within the start/stop time window
            std::shared_ptr<KeyTimeList> Keys( new KeyTimeList() );
            std::shared_ptr<KeyValueList> Values( new KeyValueList() );
            const size_t count = curve->GetKeys().size();
            Keys->reserve( count );
            Values->reserve( count );
            for (size_t n = 0; n < count; n++ )
            {
                int64_t k = curve->GetKeys().at( n );
                if ( k >= adj_start && k <= adj_stop )
                {
                    Keys->push_back( k );
                    Values->push_back( curve->GetValues().at( n ) );
                }
            }

            inputs.push_back( std::make_tuple( Keys, Values, mapto ) );
        }
    }
    return inputs; // pray for NRVO :-)
}


KeyTimeList Converter::GetKeyTimeList( const KeyFrameListList& inputs )
{
    ai_assert( inputs.size() );

    // reserve some space upfront - it is likely that the keyframe lists
    // have matching time values, so max(of all keyframe lists) should
    // be a good estimate.
    KeyTimeList keys;

    size_t estimate = 0;
    for( const KeyFrameList& kfl : inputs ) {
        estimate = std::max( estimate, std::get<0>(kfl)->size() );
    }

    keys.reserve( estimate );

    std::vector<unsigned int> next_pos;
    next_pos.resize( inputs.size(), 0 );

    const size_t count = inputs.size();
    while ( true ) {

        int64_t min_tick = std::numeric_limits<int64_t>::max();
        for ( size_t i = 0; i < count; ++i ) {
            const KeyFrameList& kfl = inputs[ i ];

            if ( std::get<0>(kfl)->size() > next_pos[ i ] && std::get<0>(kfl)->at( next_pos[ i ] ) < min_tick ) {
                min_tick = std::get<0>(kfl)->at( next_pos[ i ] );
            }
        }

        if ( min_tick == std::numeric_limits<int64_t>::max() ) {
            break;
        }
        keys.push_back( min_tick );

        for ( size_t i = 0; i < count; ++i ) {
            const KeyFrameList& kfl = inputs[ i ];


            while ( std::get<0>(kfl)->size() > next_pos[ i ] && std::get<0>(kfl)->at( next_pos[ i ] ) == min_tick ) {
                ++next_pos[ i ];
            }
        }
    }

    return keys;
}

void Converter::InterpolateKeys( aiVectorKey* valOut, const KeyTimeList& keys, const KeyFrameListList& inputs,
    const aiVector3D& def_value,
    double& max_time,
    double& min_time )

{
    ai_assert( keys.size() );
    ai_assert( valOut );

    std::vector<unsigned int> next_pos;
    const size_t count = inputs.size();

    next_pos.resize( inputs.size(), 0 );

    for( KeyTimeList::value_type time : keys ) {
        ai_real result[ 3 ] = { def_value.x, def_value.y, def_value.z };

        for ( size_t i = 0; i < count; ++i ) {
            const KeyFrameList& kfl = inputs[ i ];

            const size_t ksize = std::get<0>(kfl)->size();
            if ( ksize > next_pos[ i ] && std::get<0>(kfl)->at( next_pos[ i ] ) == time ) {
                ++next_pos[ i ];
            }

            const size_t id0 = next_pos[ i ]>0 ? next_pos[ i ] - 1 : 0;
            const size_t id1 = next_pos[ i ] == ksize ? ksize - 1 : next_pos[ i ];

            // use lerp for interpolation
            const KeyValueList::value_type valueA = std::get<1>(kfl)->at( id0 );
            const KeyValueList::value_type valueB = std::get<1>(kfl)->at( id1 );

            const KeyTimeList::value_type timeA = std::get<0>(kfl)->at( id0 );
            const KeyTimeList::value_type timeB = std::get<0>(kfl)->at( id1 );

            const ai_real factor = timeB == timeA ? ai_real(0.) : static_cast<ai_real>( ( time - timeA ) ) / ( timeB - timeA );
            const ai_real interpValue = static_cast<ai_real>( valueA + ( valueB - valueA ) * factor );

            result[ std::get<2>(kfl) ] = interpValue;
        }

        // magic value to convert fbx times to seconds
        valOut->mTime = CONVERT_FBX_TIME( time ) * anim_fps;

        min_time = std::min( min_time, valOut->mTime );
        max_time = std::max( max_time, valOut->mTime );

        valOut->mValue.x = result[ 0 ];
        valOut->mValue.y = result[ 1 ];
        valOut->mValue.z = result[ 2 ];

        ++valOut;
    }
}


void Converter::InterpolateKeys( aiQuatKey* valOut, const KeyTimeList& keys, const KeyFrameListList& inputs,
    const aiVector3D& def_value,
    double& maxTime,
    double& minTime,
    Model::RotOrder order )
{
    ai_assert( keys.size() );
    ai_assert( valOut );

    std::unique_ptr<aiVectorKey[]> temp( new aiVectorKey[ keys.size() ] );
    InterpolateKeys( temp.get(), keys, inputs, def_value, maxTime, minTime );

    aiMatrix4x4 m;

    aiQuaternion lastq;

    for ( size_t i = 0, c = keys.size(); i < c; ++i ) {

        valOut[ i ].mTime = temp[ i ].mTime;


        GetRotationMatrix( order, temp[ i ].mValue, m );
        aiQuaternion quat = aiQuaternion( aiMatrix3x3( m ) );

        // take shortest path by checking the inner product
        // http://www.3dkingdoms.com/weekly/weekly.php?a=36
        if ( quat.x * lastq.x + quat.y * lastq.y + quat.z * lastq.z + quat.w * lastq.w < 0 )
        {
            quat.x = -quat.x;
            quat.y = -quat.y;
            quat.z = -quat.z;
            quat.w = -quat.w;
        }
        lastq = quat;

        valOut[ i ].mValue = quat;
    }
}


void Converter::ConvertTransformOrder_TRStoSRT( aiQuatKey* out_quat, aiVectorKey* out_scale,
    aiVectorKey* out_translation,
    const KeyFrameListList& scaling,
    const KeyFrameListList& translation,
    const KeyFrameListList& rotation,
    const KeyTimeList& times,
    double& maxTime,
    double& minTime,
    Model::RotOrder order,
    const aiVector3D& def_scale,
    const aiVector3D& def_translate,
    const aiVector3D& def_rotation )
{
    if ( rotation.size() ) {
        InterpolateKeys( out_quat, times, rotation, def_rotation, maxTime, minTime, order );
    }
    else {
        for ( size_t i = 0; i < times.size(); ++i ) {
            out_quat[ i ].mTime = CONVERT_FBX_TIME( times[ i ] ) * anim_fps;
            out_quat[ i ].mValue = EulerToQuaternion( def_rotation, order );
        }
    }

    if ( scaling.size() ) {
        InterpolateKeys( out_scale, times, scaling, def_scale, maxTime, minTime );
    }
    else {
        for ( size_t i = 0; i < times.size(); ++i ) {
            out_scale[ i ].mTime = CONVERT_FBX_TIME( times[ i ] ) * anim_fps;
            out_scale[ i ].mValue = def_scale;
        }
    }

    if ( translation.size() ) {
        InterpolateKeys( out_translation, times, translation, def_translate, maxTime, minTime );
    }
    else {
        for ( size_t i = 0; i < times.size(); ++i ) {
            out_translation[ i ].mTime = CONVERT_FBX_TIME( times[ i ] ) * anim_fps;
            out_translation[ i ].mValue = def_translate;
        }
    }

    const size_t count = times.size();
    for ( size_t i = 0; i < count; ++i ) {
        aiQuaternion& r = out_quat[ i ].mValue;
        aiVector3D& s = out_scale[ i ].mValue;
        aiVector3D& t = out_translation[ i ].mValue;

        aiMatrix4x4 mat, temp;
        aiMatrix4x4::Translation( t, mat );
        mat *= aiMatrix4x4( r.GetMatrix() );
        mat *= aiMatrix4x4::Scaling( s, temp );

        mat.Decompose( s, r, t );
    }
}


aiQuaternion Converter::EulerToQuaternion( const aiVector3D& rot, Model::RotOrder order )
{
    aiMatrix4x4 m;
    GetRotationMatrix( order, rot, m );

    return aiQuaternion( aiMatrix3x3( m ) );
}


void Converter::ConvertScaleKeys( aiNodeAnim* na, const std::vector<const AnimationCurveNode*>& nodes, const LayerMap& /*layers*/,
    int64_t start, int64_t stop,
    double& maxTime,
    double& minTime )
{
    ai_assert( nodes.size() );

    // XXX for now, assume scale should be blended geometrically (i.e. two
    // layers should be multiplied with each other). There is a FBX
    // property in the layer to specify the behaviour, though.

    const KeyFrameListList& inputs = GetKeyframeList( nodes, start, stop );
    const KeyTimeList& keys = GetKeyTimeList( inputs );

    na->mNumScalingKeys = static_cast<unsigned int>( keys.size() );
    na->mScalingKeys = new aiVectorKey[ keys.size() ];
    if ( keys.size() > 0 )
        InterpolateKeys( na->mScalingKeys, keys, inputs, aiVector3D( 1.0f, 1.0f, 1.0f ), maxTime, minTime );
}


void Converter::ConvertTranslationKeys( aiNodeAnim* na, const std::vector<const AnimationCurveNode*>& nodes,
    const LayerMap& /*layers*/,
    int64_t start, int64_t stop,
    double& maxTime,
    double& minTime )
{
    ai_assert( nodes.size() );

    // XXX see notes in ConvertScaleKeys()
    const KeyFrameListList& inputs = GetKeyframeList( nodes, start, stop );
    const KeyTimeList& keys = GetKeyTimeList( inputs );

    na->mNumPositionKeys = static_cast<unsigned int>( keys.size() );
    na->mPositionKeys = new aiVectorKey[ keys.size() ];
    if ( keys.size() > 0 )
        InterpolateKeys( na->mPositionKeys, keys, inputs, aiVector3D( 0.0f, 0.0f, 0.0f ), maxTime, minTime );
}


void Converter::ConvertRotationKeys( aiNodeAnim* na, const std::vector<const AnimationCurveNode*>& nodes,
    const LayerMap& /*layers*/,
    int64_t start, int64_t stop,
    double& maxTime,
    double& minTime,
    Model::RotOrder order )
{
    ai_assert( nodes.size() );

    // XXX see notes in ConvertScaleKeys()
    const std::vector< KeyFrameList >& inputs = GetKeyframeList( nodes, start, stop );
    const KeyTimeList& keys = GetKeyTimeList( inputs );

    na->mNumRotationKeys = static_cast<unsigned int>( keys.size() );
    na->mRotationKeys = new aiQuatKey[ keys.size() ];
    if ( keys.size() > 0 )
        InterpolateKeys( na->mRotationKeys, keys, inputs, aiVector3D( 0.0f, 0.0f, 0.0f ), maxTime, minTime, order );
}

void Converter::TransferDataToScene()
{
    ai_assert( !out->mMeshes && !out->mNumMeshes );

    // note: the trailing () ensures initialization with NULL - not
    // many C++ users seem to know this, so pointing it out to avoid
    // confusion why this code works.

    if ( meshes.size() ) {
        out->mMeshes = new aiMesh*[ meshes.size() ]();
        out->mNumMeshes = static_cast<unsigned int>( meshes.size() );

        std::swap_ranges( meshes.begin(), meshes.end(), out->mMeshes );
    }

    if ( materials.size() ) {
        out->mMaterials = new aiMaterial*[ materials.size() ]();
        out->mNumMaterials = static_cast<unsigned int>( materials.size() );

        std::swap_ranges( materials.begin(), materials.end(), out->mMaterials );
    }

    if ( animations.size() ) {
        out->mAnimations = new aiAnimation*[ animations.size() ]();
        out->mNumAnimations = static_cast<unsigned int>( animations.size() );

        std::swap_ranges( animations.begin(), animations.end(), out->mAnimations );
    }

    if ( lights.size() ) {
        out->mLights = new aiLight*[ lights.size() ]();
        out->mNumLights = static_cast<unsigned int>( lights.size() );

        std::swap_ranges( lights.begin(), lights.end(), out->mLights );
    }

    if ( cameras.size() ) {
        out->mCameras = new aiCamera*[ cameras.size() ]();
        out->mNumCameras = static_cast<unsigned int>( cameras.size() );

        std::swap_ranges( cameras.begin(), cameras.end(), out->mCameras );
    }

    if ( textures.size() ) {
        out->mTextures = new aiTexture*[ textures.size() ]();
        out->mNumTextures = static_cast<unsigned int>( textures.size() );

        std::swap_ranges( textures.begin(), textures.end(), out->mTextures );
    }
}

//} // !anon

// ------------------------------------------------------------------------------------------------
void ConvertToAssimpScene(aiScene* out, const Document& doc)
{
    Converter converter(out,doc);
}

} // !FBX
} // !Assimp

#endif<|MERGE_RESOLUTION|>--- conflicted
+++ resolved
@@ -1075,14 +1075,7 @@
 
     // create metadata on node
     std::size_t numStaticMetaData = 2;
-<<<<<<< HEAD
-    aiMetadata* data = new aiMetadata();
-    data->mNumProperties = static_cast<unsigned int>(unparsedProperties.size() + numStaticMetaData);
-    data->mKeys = new aiString[ data->mNumProperties ]();
-    data->mValues = new aiMetadataEntry[ data->mNumProperties ]();
-=======
-    aiMetadata* data = aiMetadata::Alloc( unparsedProperties.size() + numStaticMetaData );
->>>>>>> ba2f377b
+    aiMetadata* data = aiMetadata::Alloc( static_cast<unsigned int>(unparsedProperties.size() + numStaticMetaData) );
     nd.mMetaData = data;
     int index = 0;
 
