--- conflicted
+++ resolved
@@ -513,26 +513,14 @@
 		if (magic[0] != 0x50 || magic[1] != 0x4d || magic[2] != 0x58 || magic[3] != 0x20)
 		{
 			std::cerr << "invalid magic number." << std::endl;
-<<<<<<< HEAD
-			throw;
-		}
-=======
-            throw DeadlyImportError("MMD: invalid magic number.");
-        }
-		// バージョン
->>>>>>> 0b77ebbb
+      throw DeadlyImportError("MMD: invalid magic number.");
+    }
 		stream->read((char*) &version, sizeof(float));
 		if (version != 2.0f && version != 2.1f)
 		{
 			std::cerr << "this is not ver2.0 or ver2.1 but " << version << "." << std::endl;
-<<<<<<< HEAD
-			throw;
-		}
-=======
             throw DeadlyImportError("MMD: this is not ver2.0 or ver2.1 but " + to_string(version));
-        }
-		// ファイル設定
->>>>>>> 0b77ebbb
+    }
 		this->setting.Read(stream);
 
 		this->model_name = ReadString(stream, setting.encoding);
